--- conflicted
+++ resolved
@@ -1,7 +1,3 @@
 # -*- coding: utf-8 -*-
 """Package declaring Pype version."""
-<<<<<<< HEAD
-__version__ = "3.3.0-bumpybox202108211449"
-=======
-__version__ = "3.4.0-nightly.1"
->>>>>>> 14d5dde2
+__version__ = "3.4.0-nightly.1"