--- conflicted
+++ resolved
@@ -118,20 +118,12 @@
     deadline_plugin = "OpenPype"
     targets = ["local"]
 
-<<<<<<< HEAD
-    hosts = ["fusion", "maya", "nuke", "celaction", "aftereffects", "harmony",
-             "houdini"]
+    hosts = ["fusion", "max", "maya", "nuke", "houdini",
+             "celaction", "aftereffects", "harmony"]
 
     families = ["render.farm", "prerender.farm",
                 "renderlayer", "imagesequence", "vrayscene",
-                "arnold_rop"]
-=======
-    hosts = ["fusion", "max", "maya", "nuke",
-             "celaction", "aftereffects", "harmony"]
-
-    families = ["render.farm", "prerender.farm",
-                "renderlayer", "imagesequence", "maxrender", "vrayscene"]
->>>>>>> 47de52bb
+                "maxrender", "arnold_rop"]
 
     aov_filter = {"maya": [r".*([Bb]eauty).*"],
                   "aftereffects": [r".*"],  # for everything from AE
@@ -149,7 +141,8 @@
         "FTRACK_SERVER",
         "AVALON_APP_NAME",
         "OPENPYPE_USERNAME",
-        "OPENPYPE_SG_USER",
+        "OPENPYPE_VERSION",
+        "OPENPYPE_SG_USER"
     ]
 
     # Add OpenPype version if we are running from build.
