# -*- coding: utf-8 -*-
"""Submitting render job to Deadline.

This module is taking care of submitting job from Maya to Deadline. It
creates job and set correct environments. Its behavior is controlled by
``DEADLINE_REST_URL`` environment variable - pointing to Deadline Web Service
and :data:`MayaSubmitDeadline.use_published` property telling Deadline to
use published scene workfile or not.

If ``vrscene`` or ``assscene`` are detected in families, it will first
submit job to export these files and then dependent job to render them.

Attributes:
    payload_skeleton (dict): Skeleton payload data sent as job to Deadline.
        Default values are for ``MayaBatch`` plugin.

"""

from __future__ import print_function
import os
import getpass
import copy
import re
import hashlib
from datetime import datetime
import itertools
from collections import OrderedDict

import attr

from maya import cmds

from openpype.pipeline import legacy_io
from openpype.lib import NumberDef

from openpype.hosts.maya.api.lib_rendersettings import RenderSettings
from openpype.hosts.maya.api.lib import get_attr_in_layer

from openpype_modules.deadline import abstract_submit_deadline
from openpype_modules.deadline.abstract_submit_deadline import DeadlineJobInfo
from openpype.tests.lib import is_in_tests
from openpype.lib import is_running_from_build


def _validate_deadline_bool_value(instance, attribute, value):
    if not isinstance(value, (str, bool)):
        raise TypeError(
            "Attribute {} must be str or bool.".format(attribute))
    if value not in {"1", "0", True, False}:
        raise ValueError(
            ("Value of {} must be one of "
             "'0', '1', True, False").format(attribute)
        )


@attr.s
class MayaPluginInfo(object):
    SceneFile = attr.ib(default=None)   # Input
    OutputFilePath = attr.ib(default=None)  # Output directory and filename
    OutputFilePrefix = attr.ib(default=None)
    Version = attr.ib(default=None)  # Mandatory for Deadline
    UsingRenderLayers = attr.ib(default=True)
    RenderLayer = attr.ib(default=None)  # Render only this layer
    Renderer = attr.ib(default=None)
    ProjectPath = attr.ib(default=None)  # Resolve relative references
    # Include all lights flag
    RenderSetupIncludeLights = attr.ib(
        default="1", validator=_validate_deadline_bool_value)
    StrictErrorChecking = attr.ib(default=True)


@attr.s
class PythonPluginInfo(object):
    ScriptFile = attr.ib()
    Version = attr.ib(default="3.6")
    Arguments = attr.ib(default=None)
    SingleFrameOnly = attr.ib(default=None)


@attr.s
class VRayPluginInfo(object):
    InputFilename = attr.ib(default=None)   # Input
    SeparateFilesPerFrame = attr.ib(default=None)
    VRayEngine = attr.ib(default="V-Ray")
    Width = attr.ib(default=None)
    Height = attr.ib(default=None)  # Mandatory for Deadline
    OutputFilePath = attr.ib(default=True)
    OutputFileName = attr.ib(default=None)  # Render only this layer


@attr.s
class ArnoldPluginInfo(object):
    ArnoldFile = attr.ib(default=None)


class MayaSubmitDeadline(abstract_submit_deadline.AbstractSubmitDeadline):

    label = "Submit Render to Deadline"
    hosts = ["maya"]
    families = ["renderlayer"]
    targets = ["local"]

    tile_assembler_plugin = "OpenPypeTileAssembler"
    priority = 50
    tile_priority = 50
    limit = []  # limit groups
    jobInfo = {}
    pluginInfo = {}
    group = "none"

    @classmethod
    def apply_settings(cls, project_settings, system_settings):
        settings = project_settings["deadline"]["publish"]["MayaSubmitDeadline"]  # noqa

        # Take some defaults from settings
        cls.asset_dependencies = settings.get("asset_dependencies",
                                              cls.asset_dependencies)
        cls.import_reference = settings.get("import_reference",
                                            cls.import_reference)
        cls.use_published = settings.get("use_published", cls.use_published)
        cls.priority = settings.get("priority", cls.priority)
        cls.tile_priority = settings.get("tile_priority", cls.tile_priority)
        cls.limit = settings.get("limit", cls.limit)
        cls.group = settings.get("group", cls.group)

    def get_job_info(self):
        job_info = DeadlineJobInfo(Plugin="MayaBatch")

        # todo: test whether this works for existing production cases
        #       where custom jobInfo was stored in the project settings
        job_info.update(self.jobInfo)

        instance = self._instance
        context = instance.context

        # Always use the original work file name for the Job name even when
        # rendering is done from the published Work File. The original work
        # file name is clearer because it can also have subversion strings,
        # etc. which are stripped for the published file.
        src_filepath = context.data["currentFile"]
        src_filename = os.path.basename(src_filepath)

        if is_in_tests():
            src_filename += datetime.now().strftime("%d%m%Y%H%M%S")

        job_info.Name = "%s - %s" % (src_filename, instance.name)
        job_info.BatchName = src_filename
        job_info.Plugin = instance.data.get("mayaRenderPlugin", "MayaBatch")
        job_info.UserName = context.data.get("deadlineUser", getpass.getuser())

        # Deadline requires integers in frame range
        frames = "{start}-{end}x{step}".format(
            start=int(instance.data["frameStartHandle"]),
            end=int(instance.data["frameEndHandle"]),
            step=int(instance.data["byFrameStep"]),
        )
        job_info.Frames = frames

        job_info.Pool = instance.data.get("primaryPool")
        job_info.SecondaryPool = instance.data.get("secondaryPool")
        job_info.ChunkSize = instance.data.get("chunkSize", 10)
        job_info.Comment = context.data.get("comment")
        job_info.Priority = instance.data.get("priority", self.priority)
        job_info.FramesPerTask = instance.data.get("framesPerTask", 1)

        if self.group != "none" and self.group:
            job_info.Group = self.group

        if self.limit:
            job_info.LimitGroups = ",".join(self.limit)

        # Add options from RenderGlobals
        render_globals = instance.data.get("renderGlobals", {})
        job_info.update(render_globals)

        keys = [
            "FTRACK_API_KEY",
            "FTRACK_API_USER",
            "FTRACK_SERVER",
            "OPENPYPE_SG_USER",
            "AVALON_PROJECT",
            "AVALON_ASSET",
            "AVALON_TASK",
            "AVALON_APP_NAME",
            "OPENPYPE_DEV"
            "IS_TEST"
        ]

        # Add OpenPype version if we are running from build.
        if is_running_from_build():
            keys.append("OPENPYPE_VERSION")

        # Add mongo url if it's enabled
        if self._instance.context.data.get("deadlinePassMongoUrl"):
            keys.append("OPENPYPE_MONGO")

        environment = dict({key: os.environ[key] for key in keys
                            if key in os.environ}, **legacy_io.Session)

        for key in keys:
            value = environment.get(key)
            if not value:
                continue
            job_info.EnvironmentKeyValue[key] = value

        # to recognize job from PYPE for turning Event On/Off
        job_info.EnvironmentKeyValue["OPENPYPE_RENDER_JOB"] = "1"
        job_info.EnvironmentKeyValue["OPENPYPE_LOG_NO_COLORS"] = "1"

        # Adding file dependencies.
        if self.asset_dependencies:
            dependencies = instance.context.data["fileDependencies"]
            for dependency in dependencies:
                job_info.AssetDependency += dependency

        # Add list of expected files to job
        # ---------------------------------
        exp = instance.data.get("expectedFiles")
        for filepath in self._iter_expected_files(exp):
            job_info.OutputDirectory += os.path.dirname(filepath)
            job_info.OutputFilename += os.path.basename(filepath)

        return job_info

    def get_plugin_info(self):

        instance = self._instance
        context = instance.context

        # Set it to default Maya behaviour if it cannot be determined
        # from instance (but it should be, by the Collector).

        default_rs_include_lights = (
            instance.context.data['project_settings']
                                 ['maya']
                                 ['RenderSettings']
                                 ['enable_all_lights']
        )

        rs_include_lights = instance.data.get(
            "renderSetupIncludeLights", default_rs_include_lights)
        if rs_include_lights not in {"1", "0", True, False}:
            rs_include_lights = default_rs_include_lights
        strict_error_checking = instance.data.get("strict_error_checking",
                                                  True)
        plugin_info = MayaPluginInfo(
            SceneFile=self.scene_path,
            Version=cmds.about(version=True),
            RenderLayer=instance.data['setMembers'],
            Renderer=instance.data["renderer"],
            RenderSetupIncludeLights=rs_include_lights,  # noqa
            ProjectPath=context.data["workspaceDir"],
            UsingRenderLayers=True,
            StrictErrorChecking=strict_error_checking
        )

        plugin_payload = attr.asdict(plugin_info)

        # Patching with pluginInfo from settings
        for key, value in self.pluginInfo.items():
            plugin_payload[key] = value

        return plugin_payload

    def process_submission(self):

        instance = self._instance
        context = instance.context

        filepath = self.scene_path  # publish if `use_publish` else workfile

        # TODO: Avoid the need for this logic here, needed for submit publish
        # Store output dir for unified publisher (filesequence)
        expected_files = instance.data["expectedFiles"]
        first_file = next(self._iter_expected_files(expected_files))
        output_dir = os.path.dirname(first_file)
        instance.data["outputDir"] = output_dir
        instance.data["toBeRenderedOn"] = "deadline"

        # Patch workfile (only when use_published is enabled)
        if self.use_published:
            self._patch_workfile()

        # Gather needed data ------------------------------------------------
        workspace = context.data["workspaceDir"]
        default_render_file = instance.context.data.get('project_settings')\
            .get('maya')\
            .get('RenderSettings')\
            .get('default_render_image_folder')
        filename = os.path.basename(filepath)
        dirname = os.path.join(workspace, default_render_file)

        # Fill in common data to payload ------------------------------------
        # TODO: Replace these with collected data from CollectRender
        payload_data = {
            "filename": filename,
            "dirname": dirname,
        }

        # Submit preceding export jobs -------------------------------------
        export_job = None
        assert not all(x in instance.data["families"]
                       for x in ['vrayscene', 'assscene']), (
            "Vray Scene and Ass Scene options are mutually exclusive")

        if "vrayscene" in instance.data["families"]:
            self.log.debug("Submitting V-Ray scene render..")
            vray_export_payload = self._get_vray_export_payload(payload_data)
            export_job = self.submit(vray_export_payload)

            payload = self._get_vray_render_payload(payload_data)

        elif "assscene" in instance.data["families"]:
            self.log.debug("Submitting Arnold .ass standalone render..")
            ass_export_payload = self._get_arnold_export_payload(payload_data)
            export_job = self.submit(ass_export_payload)

            payload = self._get_arnold_render_payload(payload_data)
        else:
            self.log.debug("Submitting MayaBatch render..")
            payload = self._get_maya_payload(payload_data)

        # Add export job as dependency --------------------------------------
        if export_job:
            job_info, _ = payload
            job_info.JobDependencies = export_job

        if instance.data.get("tileRendering"):
            # Prepare tiles data
            self._tile_render(payload)
        else:
            # Submit main render job
            job_info, plugin_info = payload
            self.submit(self.assemble_payload(job_info, plugin_info))

    def _tile_render(self, payload):
        """Submit as tile render per frame with dependent assembly jobs."""

        # As collected by super process()
        instance = self._instance

        payload_job_info, payload_plugin_info = payload
        job_info = copy.deepcopy(payload_job_info)
        plugin_info = copy.deepcopy(payload_plugin_info)

        # if we have sequence of files, we need to create tile job for
        # every frame
        job_info.TileJob = True
        job_info.TileJobTilesInX = instance.data.get("tilesX")
        job_info.TileJobTilesInY = instance.data.get("tilesY")

        tiles_count = job_info.TileJobTilesInX * job_info.TileJobTilesInY

        plugin_info["ImageHeight"] = instance.data.get("resolutionHeight")
        plugin_info["ImageWidth"] = instance.data.get("resolutionWidth")
        plugin_info["RegionRendering"] = True

        R_FRAME_NUMBER = re.compile(
            r".+\.(?P<frame>[0-9]+)\..+")  # noqa: N806, E501
        REPL_FRAME_NUMBER = re.compile(
            r"(.+\.)([0-9]+)(\..+)")  # noqa: N806, E501

        exp = instance.data["expectedFiles"]
        if isinstance(exp[0], dict):
            # we have aovs and we need to iterate over them
            # get files from `beauty`
            files = exp[0].get("beauty")
            # assembly files are used for assembly jobs as we need to put
            # together all AOVs
            assembly_files = list(
                itertools.chain.from_iterable(
                    [f for _, f in exp[0].items()]))
            if not files:
                # if beauty doesn't exist, use first aov we found
                files = exp[0].get(list(exp[0].keys())[0])
        else:
            files = exp
            assembly_files = files

        # Define frame tile jobs
        frame_file_hash = {}
        frame_payloads = {}
        file_index = 1
        for file in files:
            frame = re.search(R_FRAME_NUMBER, file).group("frame")

            new_job_info = copy.deepcopy(job_info)
            new_job_info.Name += " (Frame {} - {} tiles)".format(frame,
                                                                 tiles_count)
            new_job_info.TileJobFrame = frame

            new_plugin_info = copy.deepcopy(plugin_info)

            # Add tile data into job info and plugin info
            tiles_data = _format_tiles(
                file, 0,
                instance.data.get("tilesX"),
                instance.data.get("tilesY"),
                instance.data.get("resolutionWidth"),
                instance.data.get("resolutionHeight"),
                payload_plugin_info["OutputFilePrefix"]
            )[0]

            new_job_info.update(tiles_data["JobInfo"])
            new_plugin_info.update(tiles_data["PluginInfo"])

            self.log.info("hashing {} - {}".format(file_index, file))
            job_hash = hashlib.sha256(
                ("{}_{}".format(file_index, file)).encode("utf-8"))

            file_hash = job_hash.hexdigest()
            frame_file_hash[frame] = file_hash

            new_job_info.ExtraInfo[0] = file_hash
            new_job_info.ExtraInfo[1] = file

            frame_payloads[frame] = self.assemble_payload(
                job_info=new_job_info,
                plugin_info=new_plugin_info
            )
            file_index += 1

        self.log.info(
            "Submitting tile job(s) [{}] ...".format(len(frame_payloads)))

        # Submit frame tile jobs
        frame_tile_job_id = {}
        for frame, tile_job_payload in frame_payloads.items():
            job_id = self.submit(tile_job_payload)
            frame_tile_job_id[frame] = job_id

        # Define assembly payloads
        assembly_job_info = copy.deepcopy(job_info)
        assembly_job_info.Plugin = self.tile_assembler_plugin
        assembly_job_info.Name += " - Tile Assembly Job"
        assembly_job_info.Frames = 1
        assembly_job_info.MachineLimit = 1
<<<<<<< HEAD

        attr_values = self.get_attr_values_from_data(instance.data)
        assembly_job_info.Priority = attr_values.get("tile_priority",
                                                     self.tile_priority)
=======
        assembly_job_info.Priority = instance.data.get(
            "tile_priority", self.tile_priority
        )
        assembly_job_info.TileJob = False

        pool = instance.context.data["project_settings"]["deadline"]
        pool = pool["publish"]["ProcessSubmittedJobOnFarm"]["deadline_pool"]
        assembly_job_info.Pool = pool or instance.data.get("primaryPool", "")
>>>>>>> 39b88f39

        assembly_plugin_info = {
            "CleanupTiles": 1,
            "ErrorOnMissing": True,
            "Renderer": self._instance.data["renderer"]
        }

        assembly_payloads = []
        output_dir = self.job_info.OutputDirectory[0]
        for file in assembly_files:
            frame = re.search(R_FRAME_NUMBER, file).group("frame")

            frame_assembly_job_info = copy.deepcopy(assembly_job_info)
            frame_assembly_job_info.Name += " (Frame {})".format(frame)
            frame_assembly_job_info.OutputFilename[0] = re.sub(
                REPL_FRAME_NUMBER,
                "\\1{}\\3".format("#" * len(frame)), file)

            file_hash = frame_file_hash[frame]
            tile_job_id = frame_tile_job_id[frame]

            frame_assembly_job_info.ExtraInfo[0] = file_hash
            frame_assembly_job_info.ExtraInfo[1] = file
            frame_assembly_job_info.JobDependencies = tile_job_id
            frame_assembly_job_info.Frames = frame

            # write assembly job config files
            config_file = os.path.join(
                output_dir,
                "{}_config_{}.txt".format(
                    os.path.splitext(file)[0],
                    datetime.now().strftime("%Y_%m_%d_%H_%M_%S")
                )
            )
            try:
                if not os.path.isdir(output_dir):
                    os.makedirs(output_dir)
            except OSError:
                # directory is not available
                self.log.warning("Path is unreachable: "
                                 "`{}`".format(output_dir))

            assembly_plugin_info["ConfigFile"] = config_file

            with open(config_file, "w") as cf:
                print("TileCount={}".format(tiles_count), file=cf)
                print("ImageFileName={}".format(file), file=cf)
                print("ImageWidth={}".format(
                    instance.data.get("resolutionWidth")), file=cf)
                print("ImageHeight={}".format(
                    instance.data.get("resolutionHeight")), file=cf)

            with open(config_file, "a") as cf:
                # Need to reverse the order of the y tiles, because image
                # coordinates are calculated from bottom left corner.
                tiles = _format_tiles(
                    file, 0,
                    instance.data.get("tilesX"),
                    instance.data.get("tilesY"),
                    instance.data.get("resolutionWidth"),
                    instance.data.get("resolutionHeight"),
                    payload_plugin_info["OutputFilePrefix"],
                    reversed_y=True
                )[1]
                for k, v in sorted(tiles.items()):
                    print("{}={}".format(k, v), file=cf)

            assembly_payloads.append(
                self.assemble_payload(
                    job_info=frame_assembly_job_info,
                    plugin_info=assembly_plugin_info.copy(),
                    # This would fail if the client machine and webserice are
                    # using different storage paths.
                    aux_files=[config_file]
                )
            )

        # Submit assembly jobs
        assembly_job_ids = []
        num_assemblies = len(assembly_payloads)
        for i, payload in enumerate(assembly_payloads):
            self.log.info(
                "submitting assembly job {} of {}".format(i + 1,
                                                          num_assemblies)
            )
            self.log.info(payload)
            assembly_job_id = self.submit(payload)
            assembly_job_ids.append(assembly_job_id)

        instance.data["assemblySubmissionJobs"] = assembly_job_ids

    def _get_maya_payload(self, data):

        job_info = copy.deepcopy(self.job_info)

        if self.asset_dependencies:
            # Asset dependency to wait for at least the scene file to sync.
            job_info.AssetDependency += self.scene_path

        # Get layer prefix
        renderlayer = self._instance.data["setMembers"]
        renderer = self._instance.data["renderer"]
        layer_prefix_attr = RenderSettings.get_image_prefix_attr(renderer)
        layer_prefix = get_attr_in_layer(layer_prefix_attr, layer=renderlayer)

        plugin_info = copy.deepcopy(self.plugin_info)
        plugin_info.update({
            # Output directory and filename
            "OutputFilePath": data["dirname"].replace("\\", "/"),
            "OutputFilePrefix": layer_prefix,
        })

        # This hack is here because of how Deadline handles Renderman version.
        # it considers everything with `renderman` set as version older than
        # Renderman 22, and so if we are using renderman > 21 we need to set
        # renderer string on the job to `renderman22`. We will have to change
        # this when Deadline releases new version handling this.
        renderer = self._instance.data["renderer"]
        if renderer == "renderman":
            try:
                from rfm2.config import cfg  # noqa
            except ImportError:
                raise Exception("Cannot determine renderman version")

            rman_version = cfg().build_info.version()  # type: str
            if int(rman_version.split(".")[0]) > 22:
                renderer = "renderman22"

            plugin_info["Renderer"] = renderer

            # this is needed because renderman plugin in Deadline
            # handles directory and file prefixes separately
            plugin_info["OutputFilePath"] = job_info.OutputDirectory[0]

        return job_info, plugin_info

    def _get_vray_export_payload(self, data):

        job_info = copy.deepcopy(self.job_info)
        job_info.Name = self._job_info_label("Export")

        # Get V-Ray settings info to compute output path
        vray_scene = self.format_vray_output_filename()

        plugin_info = {
            "Renderer": "vray",
            "SkipExistingFrames": True,
            "UseLegacyRenderLayers": True,
            "OutputFilePath": os.path.dirname(vray_scene)
        }

        return job_info, attr.asdict(plugin_info)

    def _get_arnold_export_payload(self, data):

        try:
            from openpype.scripts import export_maya_ass_job
        except Exception:
            raise AssertionError(
                "Expected module 'export_maya_ass_job' to be available")

        module_path = export_maya_ass_job.__file__
        if module_path.endswith(".pyc"):
            module_path = module_path[: -len(".pyc")] + ".py"

        script = os.path.normpath(module_path)

        job_info = copy.deepcopy(self.job_info)
        job_info.Name = self._job_info_label("Export")

        # Force a single frame Python job
        job_info.Plugin = "Python"
        job_info.Frames = 1

        renderlayer = self._instance.data["setMembers"]

        # add required env vars for the export script
        envs = {
            "AVALON_APP_NAME": os.environ.get("AVALON_APP_NAME"),
            "OPENPYPE_ASS_EXPORT_RENDER_LAYER": renderlayer,
            "OPENPYPE_ASS_EXPORT_SCENE_FILE": self.scene_path,
            "OPENPYPE_ASS_EXPORT_OUTPUT": job_info.OutputFilename[0],
            "OPENPYPE_ASS_EXPORT_START": int(self._instance.data["frameStartHandle"]),  # noqa
            "OPENPYPE_ASS_EXPORT_END":  int(self._instance.data["frameEndHandle"]),  # noqa
            "OPENPYPE_ASS_EXPORT_STEP": 1
        }
        for key, value in envs.items():
            if not value:
                continue
            job_info.EnvironmentKeyValue[key] = value

        plugin_info = PythonPluginInfo(
            ScriptFile=script,
            Version="3.6",
            Arguments="",
            SingleFrameOnly="True"
        )

        return job_info, attr.asdict(plugin_info)

    def _get_vray_render_payload(self, data):

        # Job Info
        job_info = copy.deepcopy(self.job_info)
        job_info.Name = self._job_info_label("Render")
        job_info.Plugin = "Vray"
        job_info.OverrideTaskExtraInfoNames = False

        # Plugin Info
        plugin_info = VRayPluginInfo(
            InputFilename=self.format_vray_output_filename(),
            SeparateFilesPerFrame=False,
            VRayEngine="V-Ray",
            Width=self._instance.data["resolutionWidth"],
            Height=self._instance.data["resolutionHeight"],
            OutputFilePath=job_info.OutputDirectory[0],
            OutputFileName=job_info.OutputFilename[0]
        )

        return job_info, attr.asdict(plugin_info)

    def _get_arnold_render_payload(self, data):

        # Job Info
        job_info = copy.deepcopy(self.job_info)
        job_info.Name = self._job_info_label("Render")
        job_info.Plugin = "Arnold"
        job_info.OverrideTaskExtraInfoNames = False

        # Plugin Info
        ass_file, _ = os.path.splitext(data["output_filename_0"])
        ass_filepath = ass_file + ".ass"

        plugin_info = ArnoldPluginInfo(
            ArnoldFile=ass_filepath
        )

        return job_info, attr.asdict(plugin_info)

    def format_vray_output_filename(self):
        """Format the expected output file of the Export job.

        Example:
            <Scene>/<Scene>_<Layer>/<Layer>
            "shot010_v006/shot010_v006_CHARS/CHARS_0001.vrscene"
        Returns:
            str

        """

        # "vrayscene/<Scene>/<Scene>_<Layer>/<Layer>"
        vray_settings = cmds.ls(type="VRaySettingsNode")
        node = vray_settings[0]
        template = cmds.getAttr("{}.vrscene_filename".format(node))
        scene, _ = os.path.splitext(self.scene_path)

        def smart_replace(string, key_values):
            new_string = string
            for key, value in key_values.items():
                new_string = new_string.replace(key, value)
            return new_string

        # Get workfile scene path without extension to format vrscene_filename
        scene_filename = os.path.basename(self.scene_path)
        scene_filename_no_ext, _ = os.path.splitext(scene_filename)

        layer = self._instance.data['setMembers']

        # Reformat without tokens
        output_path = smart_replace(
            template,
            {"<Scene>": scene_filename_no_ext,
             "<Layer>": layer})

        start_frame = int(self._instance.data["frameStartHandle"])
        workspace = self._instance.context.data["workspace"]
        filename_zero = "{}_{:04d}.vrscene".format(output_path, start_frame)
        filepath_zero = os.path.join(workspace, filename_zero)

        return filepath_zero.replace("\\", "/")

    def _patch_workfile(self):
        """Patch Maya scene.

        This will take list of patches (lines to add) and apply them to
        *published* Maya  scene file (that is used later for rendering).

        Patches are dict with following structure::
            {
                "name": "Name of patch",
                "regex": "regex of line before patch",
                "line": "line to insert"
            }

        """
        project_settings = self._instance.context.data["project_settings"]
        patches = (
            project_settings.get(
                "deadline", {}).get(
                "publish", {}).get(
                "MayaSubmitDeadline", {}).get(
                "scene_patches", {})
        )
        if not patches:
            return

        if not os.path.splitext(self.scene_path)[1].lower() != ".ma":
            self.log.debug("Skipping workfile patch since workfile is not "
                           ".ma file")
            return

        compiled_regex = [re.compile(p["regex"]) for p in patches]
        with open(self.scene_path, "r+") as pf:
            scene_data = pf.readlines()
            for ln, line in enumerate(scene_data):
                for i, r in enumerate(compiled_regex):
                    if re.match(r, line):
                        scene_data.insert(ln + 1, patches[i]["line"])
                        pf.seek(0)
                        pf.writelines(scene_data)
                        pf.truncate()
                        self.log.info("Applied {} patch to scene.".format(
                            patches[i]["name"]
                        ))

    def _job_info_label(self, label):
        return "{label} {job.Name} [{start}-{end}]".format(
            label=label,
            job=self.job_info,
            start=int(self._instance.data["frameStartHandle"]),
            end=int(self._instance.data["frameEndHandle"]),
        )

    @staticmethod
    def _iter_expected_files(exp):
        if isinstance(exp[0], dict):
            for _aov, files in exp[0].items():
                for file in files:
                    yield file
        else:
            for file in exp:
                yield file

    @classmethod
    def get_attribute_defs(cls):
        defs = super(MayaSubmitDeadline, cls).get_attribute_defs()

        defs.extend([
            NumberDef("tile_priority",
                      label="Tile Assembler Priority",
                      decimals=0,
                      default=cls.tile_priority)
        ])

        return defs


def _format_tiles(
        filename,
        index,
        tiles_x,
        tiles_y,
        width,
        height,
        prefix,
        reversed_y=False
):
    """Generate tile entries for Deadline tile job.

    Returns two dictionaries - one that can be directly used in Deadline
    job, second that can be used for Deadline Assembly job configuration
    file.

    This will format tile names:

    Example::
        {
        "OutputFilename0Tile0": "_tile_1x1_4x4_Main_beauty.1001.exr",
        "OutputFilename0Tile1": "_tile_2x1_4x4_Main_beauty.1001.exr"
        }

    And add tile prefixes like:

    Example::
        Image prefix is:
        `<Scene>/<RenderLayer>/<RenderLayer>_<RenderPass>`

        Result for tile 0 for 4x4 will be:
        `<Scene>/<RenderLayer>/_tile_1x1_4x4_<RenderLayer>_<RenderPass>`

        Calculating coordinates is tricky as in Job they are defined as top,
    left, bottom, right with zero being in top-left corner. But Assembler
    configuration file takes tile coordinates as X, Y, Width and Height and
    zero is bottom left corner.

    Args:
        filename (str): Filename to process as tiles.
        index (int): Index of that file if it is sequence.
        tiles_x (int): Number of tiles in X.
        tiles_y (int): Number of tiles in Y.
        width (int): Width resolution of final image.
        height (int):  Height resolution of final image.
        prefix (str): Image prefix.
        reversed_y (bool): Reverses the order of the y tiles.

    Returns:
        (dict, dict): Tuple of two dictionaries - first can be used to
                      extend JobInfo, second has tiles x, y, width and height
                      used for assembler configuration.

    """
    # Math used requires integers for correct output - as such
    # we ensure our inputs are correct.
    assert type(tiles_x) is int, "tiles_x must be an integer"
    assert type(tiles_y) is int, "tiles_y must be an integer"
    assert type(width) is int, "width must be an integer"
    assert type(height) is int, "height must be an integer"

    out = {"JobInfo": {}, "PluginInfo": {}}
    cfg = OrderedDict()
    w_space = width // tiles_x
    h_space = height // tiles_y

    cfg["TilesCropped"] = "False"

    tile = 0
    range_y = range(1, tiles_y + 1)
    reversed_y_range = list(reversed(range_y))
    for tile_x in range(1, tiles_x + 1):
        for i, tile_y in enumerate(range_y):
            tile_y_index = tile_y
            if reversed_y:
                tile_y_index = reversed_y_range[i]

            tile_prefix = "_tile_{}x{}_{}x{}_".format(
                tile_x, tile_y_index, tiles_x, tiles_y
            )

            new_filename = "{}/{}{}".format(
                os.path.dirname(filename),
                tile_prefix,
                os.path.basename(filename)
            )

            top = height - (tile_y * h_space)
            bottom = height - ((tile_y - 1) * h_space) - 1
            left = (tile_x - 1) * w_space
            right = (tile_x * w_space) - 1

            # Job info
            key = "OutputFilename{}".format(index)
            out["JobInfo"][key] = new_filename

            # Plugin Info
            key = "RegionPrefix{}".format(str(tile))
            out["PluginInfo"][key] = "/{}".format(
                tile_prefix
            ).join(prefix.rsplit("/", 1))
            out["PluginInfo"]["RegionTop{}".format(tile)] = top
            out["PluginInfo"]["RegionBottom{}".format(tile)] = bottom
            out["PluginInfo"]["RegionLeft{}".format(tile)] = left
            out["PluginInfo"]["RegionRight{}".format(tile)] = right

            # Tile config
            cfg["Tile{}".format(tile)] = new_filename
            cfg["Tile{}Tile".format(tile)] = new_filename
            cfg["Tile{}FileName".format(tile)] = new_filename
            cfg["Tile{}X".format(tile)] = left
            cfg["Tile{}Y".format(tile)] = top
            cfg["Tile{}Width".format(tile)] = w_space
            cfg["Tile{}Height".format(tile)] = h_space

            tile += 1

    return out, cfg<|MERGE_RESOLUTION|>--- conflicted
+++ resolved
@@ -435,21 +435,16 @@
         assembly_job_info.Name += " - Tile Assembly Job"
         assembly_job_info.Frames = 1
         assembly_job_info.MachineLimit = 1
-<<<<<<< HEAD
 
         attr_values = self.get_attr_values_from_data(instance.data)
         assembly_job_info.Priority = attr_values.get("tile_priority",
                                                      self.tile_priority)
-=======
-        assembly_job_info.Priority = instance.data.get(
-            "tile_priority", self.tile_priority
-        )
         assembly_job_info.TileJob = False
 
+        # TODO: This should be a new publisher attribute definition
         pool = instance.context.data["project_settings"]["deadline"]
         pool = pool["publish"]["ProcessSubmittedJobOnFarm"]["deadline_pool"]
         assembly_job_info.Pool = pool or instance.data.get("primaryPool", "")
->>>>>>> 39b88f39
 
         assembly_plugin_info = {
             "CleanupTiles": 1,
@@ -535,7 +530,6 @@
                 "submitting assembly job {} of {}".format(i + 1,
                                                           num_assemblies)
             )
-            self.log.info(payload)
             assembly_job_id = self.submit(payload)
             assembly_job_ids.append(assembly_job_id)
 
