"""Main Window

States:
    These are all possible states and their transitions.


      reset
        '
        '
        '
     ___v__
    |      |       reset
    | Idle |--------------------.
    |      |<-------------------'
    |      |
    |      |                   _____________
    |      |     validate     |             |    reset     # TODO
    |      |----------------->| In-progress |-----------.
    |      |                  |_____________|           '
    |      |<-------------------------------------------'
    |      |
    |      |                   _____________
    |      |      publish     |             |
    |      |----------------->| In-progress |---.
    |      |                  |_____________|   '
    |      |<-----------------------------------'
    |______|


Todo:
    There are notes spread throughout this project with the syntax:

    - TODO(username)

    The `username` is a quick and dirty indicator of who made the note
    and is by no means exclusive to that person in terms of seeing it
    done. Feel free to do, or make your own TODO's as you code. Just
    make sure the description is sufficient for anyone reading it for
    the first time to understand how to actually to it!

"""
import sys
from functools import partial

from . import delegate, model, settings, util, view, widgets
from .awesome import tags as awesome

from Qt import QtCore, QtGui, QtWidgets
from .constants import (
    PluginStates, PluginActionStates, InstanceStates, GroupStates, Roles
)
if sys.version_info[0] == 3:
    from queue import Queue
else:
    from Queue import Queue


class Window(QtWidgets.QDialog):
    def __init__(self, controller, parent=None):
        super(Window, self).__init__(parent=parent)

        self._suspend_logs = False

        # Use plastique style for specific ocations
        # TODO set style name via environment variable
        low_keys = {
            key.lower(): key
            for key in QtWidgets.QStyleFactory.keys()
        }
        if "plastique" in low_keys:
            self.setStyle(
                QtWidgets.QStyleFactory.create(low_keys["plastique"])
            )

        icon = QtGui.QIcon(util.get_asset("img", "logo-extrasmall.png"))
        if parent is None:
            on_top_flag = QtCore.Qt.WindowStaysOnTopHint
        else:
            on_top_flag = QtCore.Qt.Dialog

        self.setWindowFlags(
            self.windowFlags()
            | QtCore.Qt.WindowTitleHint
            | QtCore.Qt.WindowMaximizeButtonHint
            | QtCore.Qt.WindowMinimizeButtonHint
            | QtCore.Qt.WindowCloseButtonHint
            | on_top_flag
        )
        self.setWindowIcon(icon)
        self.setAttribute(QtCore.Qt.WA_DeleteOnClose)

        self.controller = controller

        main_widget = QtWidgets.QWidget(self)

        # General layout
        header_widget = QtWidgets.QWidget(parent=main_widget)

        header_tab_widget = QtWidgets.QWidget(header_widget)
        header_tab_overview = QtWidgets.QRadioButton(header_tab_widget)
        header_tab_terminal = QtWidgets.QRadioButton(header_tab_widget)
        header_spacer = QtWidgets.QWidget(header_tab_widget)

        button_suspend_logs_widget = QtWidgets.QWidget()
        button_suspend_logs_widget_layout = QtWidgets.QHBoxLayout(
            button_suspend_logs_widget
        )
        button_suspend_logs_widget_layout.setContentsMargins(0, 10, 0, 10)
        button_suspend_logs = QtWidgets.QPushButton(header_widget)
        button_suspend_logs.setFixedWidth(7)
        button_suspend_logs.setSizePolicy(
            QtWidgets.QSizePolicy.Preferred,
            QtWidgets.QSizePolicy.Expanding
        )
        button_suspend_logs_widget_layout.addWidget(button_suspend_logs)
        header_aditional_btns = QtWidgets.QWidget(header_tab_widget)

        aditional_btns_layout = QtWidgets.QHBoxLayout(header_aditional_btns)

        presets_button = widgets.ButtonWithMenu(awesome["filter"])
        presets_button.setEnabled(False)
        aditional_btns_layout.addWidget(presets_button)

        layout_tab = QtWidgets.QHBoxLayout(header_tab_widget)
        layout_tab.setContentsMargins(0, 0, 0, 0)
        layout_tab.setSpacing(0)
        layout_tab.addWidget(header_tab_overview, 0)
        layout_tab.addWidget(header_tab_terminal, 0)
        layout_tab.addWidget(button_suspend_logs_widget, 0)

        # Compress items to the left
        layout_tab.addWidget(header_spacer, 1)
        layout_tab.addWidget(header_aditional_btns, 0)

        layout = QtWidgets.QHBoxLayout(header_widget)
        layout.setContentsMargins(0, 0, 0, 0)
        layout.setSpacing(0)
        layout.addWidget(header_tab_widget)

        header_widget.setLayout(layout)

        # Overview Page
        # TODO add parent
        overview_page = QtWidgets.QWidget()

        overview_instance_view = view.InstanceView(parent=overview_page)
        overview_instance_view.setAnimated(settings.Animated)
        overview_instance_delegate = delegate.InstanceDelegate(
            parent=overview_instance_view
        )
        instance_model = model.InstanceModel(controller)
        instance_sort_proxy = model.InstanceSortProxy()
        instance_sort_proxy.setSourceModel(instance_model)

        overview_instance_view.setItemDelegate(overview_instance_delegate)
        overview_instance_view.setModel(instance_sort_proxy)

        overview_plugin_view = view.PluginView(parent=overview_page)
        overview_plugin_view.setAnimated(settings.Animated)
        overview_plugin_delegate = delegate.PluginDelegate(
            parent=overview_plugin_view
        )
        overview_plugin_view.setItemDelegate(overview_plugin_delegate)
        plugin_model = model.PluginModel(controller)
        plugin_proxy = model.PluginFilterProxy()
        plugin_proxy.setSourceModel(plugin_model)
        overview_plugin_view.setModel(plugin_proxy)

        layout = QtWidgets.QHBoxLayout(overview_page)
        layout.addWidget(overview_instance_view, 1)
        layout.addWidget(overview_plugin_view, 1)
        layout.setContentsMargins(5, 5, 5, 5)
        layout.setSpacing(0)
        overview_page.setLayout(layout)

        # Terminal
        terminal_container = QtWidgets.QWidget()

        terminal_view = view.TerminalView()
        terminal_model = model.TerminalModel()
        terminal_proxy = model.TerminalProxy(terminal_view)
        terminal_proxy.setSourceModel(terminal_model)

        terminal_view.setModel(terminal_proxy)
        terminal_delegate = delegate.TerminalItem()
        terminal_view.setItemDelegate(terminal_delegate)

        layout = QtWidgets.QVBoxLayout(terminal_container)
        layout.addWidget(terminal_view)
        layout.setContentsMargins(5, 5, 5, 5)
        layout.setSpacing(0)

        terminal_container.setLayout(layout)

        terminal_page = QtWidgets.QWidget()
        layout = QtWidgets.QVBoxLayout(terminal_page)
        layout.addWidget(terminal_container)
        layout.setContentsMargins(0, 0, 0, 0)
        layout.setSpacing(0)

        # Add some room between window borders and contents
        body_widget = QtWidgets.QWidget(main_widget)
        layout = QtWidgets.QHBoxLayout(body_widget)
        layout.setContentsMargins(5, 5, 5, 1)
        layout.addWidget(overview_page)
        layout.addWidget(terminal_page)

        # Comment Box
        comment_box = widgets.CommentBox("Comment...", self)

        intent_box = QtWidgets.QComboBox()

        intent_model = model.IntentModel()
        intent_box.setModel(intent_model)

        comment_intent_widget = QtWidgets.QWidget()
        comment_intent_layout = QtWidgets.QHBoxLayout(comment_intent_widget)
        comment_intent_layout.setContentsMargins(0, 0, 0, 0)
        comment_intent_layout.setSpacing(5)
        comment_intent_layout.addWidget(comment_box)
        comment_intent_layout.addWidget(intent_box)

        # Terminal filtering
        terminal_filters_widget = widgets.TerminalFilterWidget()

        # Footer
        footer_widget = QtWidgets.QWidget(main_widget)

        footer_info = QtWidgets.QLabel(footer_widget)
        footer_spacer = QtWidgets.QWidget(footer_widget)

        footer_button_stop = QtWidgets.QPushButton(
            awesome["stop"], footer_widget
        )
        footer_button_stop.setToolTip("Stop publishing")
        footer_button_reset = QtWidgets.QPushButton(
            awesome["refresh"], footer_widget
        )
        footer_button_reset.setToolTip("Restart publishing")
        footer_button_validate = QtWidgets.QPushButton(
            awesome["flask"], footer_widget
        )
        footer_button_validate.setToolTip("Run validations")
        footer_button_play = QtWidgets.QPushButton(
            awesome["play"], footer_widget
        )
        footer_button_play.setToolTip("Publish")
        layout = QtWidgets.QHBoxLayout()
        layout.setContentsMargins(5, 5, 5, 5)
        layout.addWidget(footer_info, 0)
        layout.addWidget(footer_spacer, 1)

        layout.addWidget(footer_button_stop, 0)
        layout.addWidget(footer_button_reset, 0)
        layout.addWidget(footer_button_validate, 0)
        layout.addWidget(footer_button_play, 0)

        footer_layout = QtWidgets.QVBoxLayout(footer_widget)
        footer_layout.addWidget(terminal_filters_widget)
        footer_layout.addWidget(comment_intent_widget)
        footer_layout.addLayout(layout)

        footer_widget.setProperty("success", -1)

        # Placeholder for when GUI is closing
        # TODO(marcus): Fade to black and the the user about what's happening
        closing_placeholder = QtWidgets.QWidget(main_widget)
        closing_placeholder.setSizePolicy(
            QtWidgets.QSizePolicy.Expanding,
            QtWidgets.QSizePolicy.Expanding
        )
        closing_placeholder.hide()

        perspective_widget = widgets.PerspectiveWidget(main_widget)
        perspective_widget.hide()

        pages_widget = QtWidgets.QWidget(main_widget)
        layout = QtWidgets.QVBoxLayout(pages_widget)
        layout.setContentsMargins(0, 0, 0, 0)
        layout.setSpacing(0)
        layout.addWidget(header_widget, 0)
        layout.addWidget(body_widget, 1)

        # Main layout
        layout = QtWidgets.QVBoxLayout(main_widget)
        layout.addWidget(pages_widget, 3)
        layout.addWidget(perspective_widget, 3)
        layout.addWidget(closing_placeholder, 1)
        layout.addWidget(footer_widget, 0)
        layout.setContentsMargins(0, 0, 0, 0)
        layout.setSpacing(0)
        main_widget.setLayout(layout)

        self.main_layout = QtWidgets.QVBoxLayout(self)
        self.main_layout.setContentsMargins(0, 0, 0, 0)
        self.main_layout.setSpacing(0)
        self.main_layout.addWidget(main_widget)

        """Setup

        Widgets are referred to in CSS via their object-name. We
        use the same mechanism internally to refer to objects; so rather
        than storing widgets as self.my_widget, it is referred to as:

        >>> my_widget = self.findChild(QtWidgets.QWidget, "MyWidget")

        This way there is only ever a single method of referring to any widget.
        """

        names = {
            # Main
            "Header": header_widget,
            "Body": body_widget,
            "Footer": footer_widget,

            # Pages
            "Overview": overview_page,
            "Terminal": terminal_page,

            # Tabs
            "OverviewTab": header_tab_overview,
            "TerminalTab": header_tab_terminal,

            # Views
            "TerminalView": terminal_view,

            # Buttons
            "SuspendLogsBtn": button_suspend_logs,
            "Stop": footer_button_stop,
            "Reset": footer_button_reset,
            "Validate": footer_button_validate,
            "Play": footer_button_play,

            # Misc
            "HeaderSpacer": header_spacer,
            "FooterSpacer": footer_spacer,
            "FooterInfo": footer_info,
            "CommentIntentWidget": comment_intent_widget,
            "CommentBox": comment_box,
            "CommentPlaceholder": comment_box.placeholder,
            "ClosingPlaceholder": closing_placeholder,
            "IntentBox": intent_box
        }

        for name, _widget in names.items():
            _widget.setObjectName(name)

        # Enable CSS on plain QWidget objects
        for _widget in (
            pages_widget,
            header_widget,
            body_widget,
            comment_box,
            overview_page,
            terminal_page,
            footer_widget,
            button_suspend_logs,
            footer_button_stop,
            footer_button_reset,
            footer_button_validate,
            footer_button_play,
            footer_spacer,
            closing_placeholder
        ):
            _widget.setAttribute(QtCore.Qt.WA_StyledBackground)

        # Signals
        header_tab_overview.toggled.connect(
            lambda: self.on_tab_changed("overview")
        )
        header_tab_terminal.toggled.connect(
            lambda: self.on_tab_changed("terminal")
        )

        overview_instance_view.show_perspective.connect(
            self.toggle_perspective_widget
        )
        overview_plugin_view.show_perspective.connect(
            self.toggle_perspective_widget
        )

        controller.switch_toggleability.connect(self.change_toggleability)

        controller.was_reset.connect(self.on_was_reset)
        # This is called synchronously on each process
        controller.was_processed.connect(self.on_was_processed)
        controller.passed_group.connect(self.on_passed_group)
        controller.was_stopped.connect(self.on_was_stopped)
        controller.was_finished.connect(self.on_was_finished)

        controller.was_skipped.connect(self.on_was_skipped)
        controller.was_acted.connect(self.on_was_acted)

        # NOTE: Listeners to this signal are run in the main thread
        controller.about_to_process.connect(
            self.on_about_to_process,
            QtCore.Qt.DirectConnection
        )

        overview_instance_view.toggled.connect(self.on_instance_toggle)
        overview_plugin_view.toggled.connect(self.on_plugin_toggle)

        button_suspend_logs.clicked.connect(self.on_suspend_clicked)
        footer_button_stop.clicked.connect(self.on_stop_clicked)
        footer_button_reset.clicked.connect(self.on_reset_clicked)
        footer_button_validate.clicked.connect(self.on_validate_clicked)
        footer_button_play.clicked.connect(self.on_play_clicked)

        comment_box.textChanged.connect(self.on_comment_entered)
        comment_box.returnPressed.connect(self.on_play_clicked)
        overview_plugin_view.customContextMenuRequested.connect(
            self.on_plugin_action_menu_requested
        )

        instance_model.group_created.connect(self.on_instance_group_created)

        self.main_widget = main_widget

        self.pages_widget = pages_widget
        self.header_widget = header_widget
        self.body_widget = body_widget

        self.terminal_filters_widget = terminal_filters_widget

        self.footer_widget = footer_widget
        self.button_suspend_logs = button_suspend_logs
        self.footer_button_stop = footer_button_stop
        self.footer_button_reset = footer_button_reset
        self.footer_button_validate = footer_button_validate
        self.footer_button_play = footer_button_play

        self.footer_info = footer_info

        self.overview_instance_view = overview_instance_view
        self.overview_plugin_view = overview_plugin_view
        self.plugin_model = plugin_model
        self.plugin_proxy = plugin_proxy
        self.instance_model = instance_model
        self.instance_sort_proxy = instance_sort_proxy

        self.presets_button = presets_button

        self.terminal_model = terminal_model
        self.terminal_proxy = terminal_proxy
        self.terminal_view = terminal_view

        self.comment_main_widget = comment_intent_widget
        self.comment_box = comment_box
        self.intent_box = intent_box
        self.intent_model = intent_model

        self.perspective_widget = perspective_widget

        self.tabs = {
            "overview": header_tab_overview,
            "terminal": header_tab_terminal
        }
        self.pages = (
            ("overview", overview_page),
            ("terminal", terminal_page)
        )

        current_page = settings.InitialTab or "overview"
        self.comment_main_widget.setVisible(
            not current_page == "terminal"
        )
        self.terminal_filters_widget.setVisible(
            current_page == "terminal"
        )

        self.state = {
            "is_closing": False,
            "current_page": current_page
        }

        self.tabs[current_page].setChecked(True)

        self.apply_log_suspend_value(
            util.env_variable_to_bool("PYBLISH_SUSPEND_LOGS")
        )

    # -------------------------------------------------------------------------
    #
    # Event handlers
    #
    # -------------------------------------------------------------------------
    def set_presets(self, key):
        plugin_settings = self.controller.possible_presets.get(key)
        if not plugin_settings:
            return

        for plugin_item in self.plugin_model.plugin_items.values():
            if not plugin_item.plugin.optional:
                continue

            value = plugin_settings.get(
                plugin_item.plugin.__name__,
                # if plugin is not in presets then set default value
                self.controller.optional_default.get(
                    plugin_item.plugin.__name__
                )
            )
            if value is None:
                continue

            plugin_item.setData(value, QtCore.Qt.CheckStateRole)

    def toggle_perspective_widget(self, index=None):
        show = False
        if index:
            show = True
            self.perspective_widget.set_context(index)

        self.pages_widget.setVisible(not show)
        self.perspective_widget.setVisible(show)
        self.footer_items_visibility()

    def change_toggleability(self, enable_value):
        for plugin_item in self.plugin_model.plugin_items.values():
            plugin_item.setData(enable_value, Roles.IsEnabledRole)

        for instance_item in (
            self.instance_model.instance_items.values()
        ):
            instance_item.setData(enable_value, Roles.IsEnabledRole)

    def _add_intent_to_context(self):
        if (
            self.intent_model.has_items
            and "intent" not in self.controller.context.data
        ):
            idx = self.intent_model.index(self.intent_box.currentIndex(), 0)
            intent_value = self.intent_model.data(idx, Roles.IntentItemValue)
            intent_label = self.intent_model.data(idx, QtCore.Qt.DisplayRole)

            self.controller.context.data["intent"] = {
                "value": intent_value,
                "label": intent_label
            }

    def on_instance_toggle(self, index, state=None):
        """An item is requesting to be toggled"""
        if not index.data(Roles.IsOptionalRole):
            return self.info("This item is mandatory")

        if self.controller.collect_state != 1:
            return self.info("Cannot toggle")

        current_state = index.data(QtCore.Qt.CheckStateRole)
        if state is None:
            state = not current_state

        instance_id = index.data(Roles.ObjectIdRole)
        instance_item = self.instance_model.instance_items[instance_id]
        instance_item.setData(state, QtCore.Qt.CheckStateRole)

        self.controller.instance_toggled.emit(
            instance_item.instance, current_state, state
        )

        self.update_compatibility()

    def on_instance_group_created(self, index):
        _index = self.instance_sort_proxy.mapFromSource(index)
        self.overview_instance_view.expand(_index)

    def on_plugin_toggle(self, index, state=None):
        """An item is requesting to be toggled"""
        if not index.data(Roles.IsOptionalRole):
            return self.info("This item is mandatory")

        if self.controller.collect_state != 1:
            return self.info("Cannot toggle")

        if state is None:
            state = not index.data(QtCore.Qt.CheckStateRole)

        plugin_id = index.data(Roles.ObjectIdRole)
        plugin_item = self.plugin_model.plugin_items[plugin_id]
        plugin_item.setData(state, QtCore.Qt.CheckStateRole)

        self.update_compatibility()

    def on_tab_changed(self, target):
        previous_page = None
        target_page = None
        direction = None
        for name, page in self.pages:
            if name == target:
                target_page = page
                if direction is None:
                    direction = -1
            elif name == self.state["current_page"]:
                previous_page = page
                if direction is None:
                    direction = 1
            else:
                page.setVisible(False)

        self.state["current_page"] = target
        self.slide_page(previous_page, target_page, direction)

    def slide_page(self, previous_page, target_page, direction):
        if previous_page is None:
            for name, page in self.pages:
                for _name, _page in self.pages:
                    if name != _name:
                        _page.hide()
                page.show()
                page.hide()

        if (
            previous_page == target_page
            or previous_page is None
        ):
            if not target_page.isVisible():
                target_page.show()
            return

        if not settings.Animated:
            previous_page.setVisible(False)
            target_page.setVisible(True)
            return

        width = previous_page.frameGeometry().width()
        offset = QtCore.QPoint(direction * width, 0)

        previous_rect = (
            previous_page.frameGeometry().x(),
            previous_page.frameGeometry().y(),
            width,
            previous_page.frameGeometry().height()
        )
        curr_pos = previous_page.pos()

        previous_page.hide()
        target_page.show()
        target_page.update()
        target_rect = (
            target_page.frameGeometry().x(),
            target_page.frameGeometry().y(),
            target_page.frameGeometry().width(),
            target_page.frameGeometry().height()
        )
        previous_page.show()

        target_page.raise_()
        previous_page.setGeometry(*previous_rect)
        target_page.setGeometry(*target_rect)

        target_page.move(curr_pos + offset)

        duration = 250

        anim_old = QtCore.QPropertyAnimation(
            previous_page, b"pos", self
        )
        anim_old.setDuration(duration)
        anim_old.setStartValue(curr_pos)
        anim_old.setEndValue(curr_pos - offset)
        anim_old.setEasingCurve(QtCore.QEasingCurve.OutQuad)

        anim_new = QtCore.QPropertyAnimation(
            target_page, b"pos", self
        )
        anim_new.setDuration(duration)
        anim_new.setStartValue(curr_pos + offset)
        anim_new.setEndValue(curr_pos)
        anim_new.setEasingCurve(QtCore.QEasingCurve.OutQuad)

        anim_group = QtCore.QParallelAnimationGroup(self)
        anim_group.addAnimation(anim_old)
        anim_group.addAnimation(anim_new)

        def slide_finished():
            previous_page.hide()
            self.footer_items_visibility()

        anim_group.finished.connect(slide_finished)
        anim_group.start()

    def footer_items_visibility(
        self,
        comment_visible=None,
        terminal_filters_visibile=None
    ):
        target = self.state["current_page"]
        comment_visibility = (
            not self.perspective_widget.isVisible()
            and not target == "terminal"
            and self.comment_box.isEnabled()
        )
        terminal_filters_visibility = (
            target == "terminal"
            or self.perspective_widget.isVisible()
        )

        if comment_visible is not None and comment_visibility:
            comment_visibility = comment_visible

        if (
            terminal_filters_visibile is not None
            and terminal_filters_visibility
        ):
            terminal_filters_visibility = terminal_filters_visibile

        duration = 150

        hiding_widgets = []
        showing_widgets = []
        if (comment_visibility != (
            self.comment_main_widget.isVisible()
        )):
            if self.comment_main_widget.isVisible():
                hiding_widgets.append(self.comment_main_widget)
            else:
                showing_widgets.append(self.comment_main_widget)

        if (terminal_filters_visibility != (
            self.terminal_filters_widget.isVisible()
        )):
            if self.terminal_filters_widget.isVisible():
                hiding_widgets.append(self.terminal_filters_widget)
            else:
                showing_widgets.append(self.terminal_filters_widget)

        if not hiding_widgets and not showing_widgets:
            return

        hiding_widgets_queue = Queue()
        showing_widgets_queue = Queue()
        widgets_by_pos_y = {}
        for widget in hiding_widgets:
            key = widget.mapToGlobal(widget.rect().topLeft()).x()
            widgets_by_pos_y[key] = widget

        for key in sorted(widgets_by_pos_y.keys()):
            widget = widgets_by_pos_y[key]
            hiding_widgets_queue.put((widget, ))

        for widget in hiding_widgets:
            widget.hide()

        for widget in showing_widgets:
            widget.show()

        self.footer_widget.updateGeometry()
        widgets_by_pos_y = {}
        for widget in showing_widgets:
            key = widget.mapToGlobal(widget.rect().topLeft()).x()
            widgets_by_pos_y[key] = widget

        for key in reversed(sorted(widgets_by_pos_y.keys())):
            widget = widgets_by_pos_y[key]
            showing_widgets_queue.put(widget)

        for widget in showing_widgets:
            widget.hide()

        for widget in hiding_widgets:
            widget.show()

        def process_showing():
            if showing_widgets_queue.empty():
                return

            widget = showing_widgets_queue.get()
            widget.show()

            widget_rect = widget.frameGeometry()
            second_rect = QtCore.QRect(widget_rect)
            second_rect.setTopLeft(second_rect.bottomLeft())

            animation = QtCore.QPropertyAnimation(
                widget, b"geometry", self
            )
            animation.setDuration(duration)
            animation.setStartValue(second_rect)
            animation.setEndValue(widget_rect)
            animation.setEasingCurve(QtCore.QEasingCurve.OutQuad)

            animation.finished.connect(process_showing)
            animation.start()

        def process_hiding():
            if hiding_widgets_queue.empty():
                return process_showing()

            item = hiding_widgets_queue.get()
            if isinstance(item, tuple):
                widget = item[0]
                hiding_widgets_queue.put(widget)
                widget_rect = widget.frameGeometry()
                second_rect = QtCore.QRect(widget_rect)
                second_rect.setTopLeft(second_rect.bottomLeft())

                anim = QtCore.QPropertyAnimation(
                    widget, b"geometry", self
                )
                anim.setDuration(duration)
                anim.setStartValue(widget_rect)
                anim.setEndValue(second_rect)
                anim.setEasingCurve(QtCore.QEasingCurve.OutQuad)

                anim.finished.connect(process_hiding)
                anim.start()
            else:
                item.hide()
                return process_hiding()

        process_hiding()

    def on_validate_clicked(self):
        self.comment_box.setEnabled(False)
        self.footer_items_visibility()
        self.intent_box.setEnabled(False)

        self._add_intent_to_context()

        self.validate()

    def on_play_clicked(self):
        self.comment_box.setEnabled(False)
        self.footer_items_visibility()
        self.intent_box.setEnabled(False)

        self._add_intent_to_context()

        self.publish()

    def on_reset_clicked(self):
        self.reset()

    def on_stop_clicked(self):
        self.info("Stopping..")
        self.controller.stop()

        # TODO checks
        self.footer_button_reset.setEnabled(True)
        self.footer_button_play.setEnabled(False)
        self.footer_button_stop.setEnabled(False)

    def on_suspend_clicked(self, value=None):
        self.apply_log_suspend_value(not self._suspend_logs)

    def apply_log_suspend_value(self, value):
        self._suspend_logs = value
        if self.state["current_page"] == "terminal":
            self.tabs["overview"].setChecked(True)

        self.tabs["terminal"].setVisible(not self._suspend_logs)

    def on_comment_entered(self):
        """The user has typed a comment."""
        self.controller.context.data["comment"] = self.comment_box.text()

    def on_about_to_process(self, plugin, instance):
        """Reflect currently running pair in GUI"""
        if instance is None:
            instance_id = self.controller.context.id
        else:
            instance_id = instance.id

        instance_item = (
            self.instance_model.instance_items[instance_id]
        )
        instance_item.setData(
            {InstanceStates.InProgress: True},
            Roles.PublishFlagsRole
        )

        plugin_item = self.plugin_model.plugin_items[plugin._id]
        plugin_item.setData(
            {PluginStates.InProgress: True},
            Roles.PublishFlagsRole
        )

        self.info("{} {}".format(
            self.tr("Processing"), plugin_item.data(QtCore.Qt.DisplayRole)
        ))

        visibility = True
        if hasattr(plugin, "hide_ui_on_process") and plugin.hide_ui_on_process:
            visibility = False

        if self.isVisible() != visibility:
            self.setVisible(visibility)

    def on_plugin_action_menu_requested(self, pos):
        """The user right-clicked on a plug-in
         __________
        |          |
        | Action 1 |
        | Action 2 |
        | Action 3 |
        |          |
        |__________|

        """

        index = self.overview_plugin_view.indexAt(pos)
        actions = index.data(Roles.PluginValidActionsRole)

        if not actions:
            return

        menu = QtWidgets.QMenu(self)
        plugin_id = index.data(Roles.ObjectIdRole)
        plugin_item = self.plugin_model.plugin_items[plugin_id]
        print("plugin is: %s" % plugin_item.plugin)

        for action in actions:
            qaction = QtWidgets.QAction(action.label or action.__name__, self)
            qaction.triggered.connect(partial(self.act, plugin_item, action))
            menu.addAction(qaction)

        menu.popup(self.overview_plugin_view.viewport().mapToGlobal(pos))

    def update_compatibility(self):
        self.plugin_model.update_compatibility()
        self.plugin_proxy.invalidateFilter()

    def on_was_reset(self):
        # Append context object to instances model
        self.instance_model.append(self.controller.context)

        for plugin in self.controller.plugins:
            self.plugin_model.append(plugin)

        self.overview_instance_view.expandAll()
        self.overview_plugin_view.expandAll()

        self.presets_button.clearMenu()
        if self.controller.possible_presets:
            self.presets_button.setEnabled(True)
            for key in self.controller.possible_presets:
                self.presets_button.addItem(
                    key, partial(self.set_presets, key)
                )

        self.instance_model.restore_checkstates()
        self.plugin_model.restore_checkstates()

        self.perspective_widget.reset()

        # Append placeholder comment from Context
        # This allows users to inject a comment from elsewhere,
        # or to perhaps provide a placeholder comment/template
        # for artists to fill in.
        comment = self.controller.context.data.get("comment")
        self.comment_box.setText(comment or None)
        self.comment_box.setEnabled(True)
        self.footer_items_visibility()

        self.intent_box.setEnabled(True)

        # Refresh tab
        self.on_tab_changed(self.state["current_page"])
        self.update_compatibility()

        self.button_suspend_logs.setEnabled(False)

        self.footer_button_validate.setEnabled(False)
        self.footer_button_reset.setEnabled(False)
        self.footer_button_stop.setEnabled(True)
        self.footer_button_play.setEnabled(False)

        self._update_state()

    def on_passed_group(self, order):
        for group_item in self.instance_model.group_items.values():
            group_index = self.instance_sort_proxy.mapFromSource(
                group_item.index()
            )
            if self.overview_instance_view.isExpanded(group_index):
                continue

            if group_item.publish_states & GroupStates.HasError:
                self.overview_instance_view.expand(group_index)

        for group_item in self.plugin_model.group_items.values():
            # TODO check only plugins from the group
            if group_item.publish_states & GroupStates.HasFinished:
                continue

            if order != group_item.order:
                continue

            group_index = self.plugin_proxy.mapFromSource(group_item.index())
            if group_item.publish_states & GroupStates.HasError:
                self.overview_plugin_view.expand(group_index)
                continue

            group_item.setData(
                {GroupStates.HasFinished: True},
                Roles.PublishFlagsRole
            )
            self.overview_plugin_view.setAnimated(False)
            self.overview_plugin_view.collapse(group_index)

        self._update_state()

    def on_was_stopped(self):
        self.overview_plugin_view.setAnimated(settings.Animated)
        errored = self.controller.errored
        if self.controller.collect_state == 0:
            self.footer_button_play.setEnabled(False)
            self.footer_button_validate.setEnabled(False)
        else:
            self.footer_button_play.setEnabled(not errored)
            self.footer_button_validate.setEnabled(
                not errored and not self.controller.validated
            )
        self.footer_button_play.setFocus()

        self.footer_button_reset.setEnabled(True)
        self.footer_button_stop.setEnabled(False)
        if errored:
            self.footer_widget.setProperty("success", 0)
            self.footer_widget.style().polish(self.footer_widget)

        suspend_log_bool = (
            self.controller.collect_state == 1
            and not self.controller.stopped
        )
        self.button_suspend_logs.setEnabled(suspend_log_bool)
<<<<<<< HEAD
        self._update_state()
=======
        if not self.isVisible():
            self.setVisible(True)
>>>>>>> 3bbd40eb

    def on_was_skipped(self, plugin):
        plugin_item = self.plugin_model.plugin_items[plugin.id]
        plugin_item.setData(
            {PluginStates.WasSkipped: True},
            Roles.PublishFlagsRole
        )

    def on_was_finished(self):
        self.overview_plugin_view.setAnimated(settings.Animated)
        self.footer_button_play.setEnabled(False)
        self.footer_button_validate.setEnabled(False)
        self.footer_button_reset.setEnabled(True)
        self.footer_button_stop.setEnabled(False)

        if self.controller.errored:
            success_val = 0
            self.info(self.tr("Stopped due to error(s), see Terminal."))
            self.comment_box.setEnabled(False)
            self.intent_box.setEnabled(False)

        else:
            success_val = 1
            self.info(self.tr("Finished successfully!"))

        self.footer_widget.setProperty("success", success_val)
        self.footer_widget.style().polish(self.footer_widget)

        for instance_item in (
            self.instance_model.instance_items.values()
        ):
            instance_item.setData(
                {InstanceStates.HasFinished: True},
                Roles.PublishFlagsRole
            )

        for group_item in self.instance_model.group_items.values():
            group_item.setData(
                {GroupStates.HasFinished: True},
                Roles.PublishFlagsRole
            )

        self.update_compatibility()
        self._update_state()

    def on_was_processed(self, result):
        existing_ids = set(self.instance_model.instance_items.keys())
        existing_ids.remove(self.controller.context.id)
        for instance in self.controller.context:
            if instance.id not in existing_ids:
                self.instance_model.append(instance)
            else:
                existing_ids.remove(instance.id)

        for instance_id in existing_ids:
            self.instance_model.remove(instance_id)

        result["records"] = self.terminal_model.prepare_records(
            result,
            self._suspend_logs
        )

        plugin_item = self.plugin_model.update_with_result(result)
        instance_item = self.instance_model.update_with_result(result)

        self.terminal_model.update_with_result(result)

        self.update_compatibility()

        if self.perspective_widget.isVisible():
            self.perspective_widget.update_context(
                plugin_item, instance_item
            )

        if not self.isVisible():
            self.setVisible(True)

    # -------------------------------------------------------------------------
    #
    # Functions
    #
    # -------------------------------------------------------------------------

    def reset(self):
        """Prepare GUI for reset"""
        self.info(self.tr("About to reset.."))

        self.presets_button.setEnabled(False)
        self.footer_widget.setProperty("success", -1)
        self.footer_widget.style().polish(self.footer_widget)

        self.instance_model.store_checkstates()
        self.plugin_model.store_checkstates()

        # Reset current ids to secure no previous instances get mixed in.
        self.instance_model.reset()
        self.plugin_model.reset()
        self.intent_model.reset()
        self.terminal_model.reset()

        self.footer_button_stop.setEnabled(False)
        self.footer_button_reset.setEnabled(False)
        self.footer_button_validate.setEnabled(False)
        self.footer_button_play.setEnabled(False)

        self.intent_box.setVisible(self.intent_model.has_items)
        if self.intent_model.has_items:
            self.intent_box.setCurrentIndex(self.intent_model.default_index)

        self.comment_box.placeholder.setVisible(False)
        self.comment_box.placeholder.setVisible(True)
        # Launch controller reset
        self.controller.reset()

    def validate(self):
        self.info(self.tr("Preparing validate.."))
        self.footer_button_stop.setEnabled(True)
        self.footer_button_reset.setEnabled(False)
        self.footer_button_validate.setEnabled(False)
        self.footer_button_play.setEnabled(False)

        self.button_suspend_logs.setEnabled(False)

        self.controller.validate()

        self._update_state()

    def publish(self):
        self.info(self.tr("Preparing publish.."))
        self.footer_button_stop.setEnabled(True)
        self.footer_button_reset.setEnabled(False)
        self.footer_button_validate.setEnabled(False)
        self.footer_button_play.setEnabled(False)

        self.button_suspend_logs.setEnabled(False)

        self.controller.publish()

        self._update_state()

    def act(self, plugin_item, action):
        self.info("%s %s.." % (self.tr("Preparing"), action))

        self.footer_button_stop.setEnabled(True)
        self.footer_button_reset.setEnabled(False)
        self.footer_button_validate.setEnabled(False)
        self.footer_button_play.setEnabled(False)

        # Cause view to update, but it won't visually
        # happen until Qt is given time to idle..
        plugin_item.setData(
            PluginActionStates.InProgress, Roles.PluginActionProgressRole
        )

        # Give Qt time to draw
        self.controller.act(plugin_item.plugin, action)

        self.info(self.tr("Action prepared."))

    def on_was_acted(self, result):
        self.footer_button_reset.setEnabled(True)
        self.footer_button_stop.setEnabled(False)

        # Update action with result
        plugin_item = self.plugin_model.plugin_items[result["plugin"].id]
        action_state = plugin_item.data(Roles.PluginActionProgressRole)
        action_state |= PluginActionStates.HasFinished
        result["records"] = self.terminal_model.prepare_records(
            result,
            self._suspend_logs
        )

        if result.get("error"):
            action_state |= PluginActionStates.HasFailed

        plugin_item.setData(action_state, Roles.PluginActionProgressRole)

        self.terminal_model.update_with_result(result)
        plugin_item = self.plugin_model.update_with_result(result)
        instance_item = self.instance_model.update_with_result(result)

        if self.perspective_widget.isVisible():
            self.perspective_widget.update_context(
                plugin_item, instance_item
            )

    def closeEvent(self, event):
        """Perform post-flight checks before closing

        Make sure processing of any kind is wrapped up before closing

        """

        # Make it snappy, but take care to clean it all up.
        # TODO(marcus): Enable GUI to return on problem, such
        # as asking whether or not the user really wants to quit
        # given there are things currently running.
        self.hide()

        if self.state["is_closing"]:

            # Explicitly clear potentially referenced data
            self.info(self.tr("Cleaning up models.."))
            self.intent_model.deleteLater()
            self.plugin_model.deleteLater()
            self.terminal_model.deleteLater()
            self.terminal_proxy.deleteLater()
            self.plugin_proxy.deleteLater()

            self.overview_instance_view.setModel(None)
            self.overview_plugin_view.setModel(None)
            self.terminal_view.setModel(None)

            self.info(self.tr("Cleaning up controller.."))
            self.controller.cleanup()

            self.info(self.tr("All clean!"))
            self.info(self.tr("Good bye"))
            return super(Window, self).closeEvent(event)

        self.info(self.tr("Closing.."))

        def on_problem():
            self.heads_up(
                "Warning", "Had trouble closing down. "
                "Please tell someone and try again."
            )
            self.show()

        if self.controller.is_running:
            self.info(self.tr("..as soon as processing is finished.."))
            self.controller.stop()
            self.finished.connect(self.close)
            util.defer(200, on_problem)
            return event.ignore()

        self.state["is_closing"] = True

        util.defer(200, self.close)
        return event.ignore()

    def reject(self):
        """Handle ESC key"""

        if self.controller.is_running:
            self.info(self.tr("Stopping.."))
            self.controller.stop()

    # -------------------------------------------------------------------------
    #
    # Feedback
    #
    # -------------------------------------------------------------------------

    def _update_state(self):
        self.footer_info.setText(self.controller.current_state)

    def info(self, message):
        """Print user-facing information

        Arguments:
            message (str): Text message for the user

        """
        # Include message in terminal
        self.terminal_model.append([{
            "label": message,
            "type": "info"
        }])

        if settings.PrintInfo:
            # Print message to console
            util.u_print(message)

    def warning(self, message):
        """Block processing and print warning until user hits "Continue"

        Arguments:
            message (str): Message to display

        """

        # TODO(marcus): Implement this.
        self.info(message)

    def heads_up(self, title, message, command=None):
        """Provide a front-and-center message with optional command

        Arguments:
            title (str): Bold and short message
            message (str): Extended message
            command (optional, callable): Function is provided as a button

        """

        # TODO(marcus): Implement this.
        self.info(message)<|MERGE_RESOLUTION|>--- conflicted
+++ resolved
@@ -1024,12 +1024,11 @@
             and not self.controller.stopped
         )
         self.button_suspend_logs.setEnabled(suspend_log_bool)
-<<<<<<< HEAD
+
         self._update_state()
-=======
+
         if not self.isVisible():
             self.setVisible(True)
->>>>>>> 3bbd40eb
 
     def on_was_skipped(self, plugin):
         plugin_item = self.plugin_model.plugin_items[plugin.id]
