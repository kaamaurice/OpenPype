--- conflicted
+++ resolved
@@ -201,14 +201,10 @@
         if self._current_project == project_name and not force:
             return
 
-<<<<<<< HEAD
-        # Clear all current content
-=======
         # Reset attributes
         self._items_by_id.clear()
         self._asset_items_by_name.clear()
 
->>>>>>> 17ca4e4e
         self.clear()
 
         self._current_project = project_name
@@ -1334,16 +1330,11 @@
         project_name = project_item.name
         project_col = self.dbcon.database[project_name]
 
-<<<<<<< HEAD
         # Process asset items per one hierarchical level.
         # - new assets are inserted per one parent
         # - update and delete data are stored and processed at once at the end
-        to_process = Queue()
-        to_process.put(project_item)
-=======
         to_process = collections.deque()
         to_process.append(project_item)
->>>>>>> 17ca4e4e
 
         bulk_writes = []
         while to_process:
