--- conflicted
+++ resolved
@@ -72,25 +72,12 @@
             streams = get_ffprobe_streams(
                 input_path, self.log
             )
-<<<<<<< HEAD
-
             # get slate data
             slate_path = self._get_slate_path(input_file, slates_data)
             self.log.info("_ slate_path: {}".format(slate_path))
 
             slate_width, slate_height = self._get_slates_resolution(slate_path)
 
-            # Try to find first stream with defined 'width' and 'height'
-            # - this is to avoid order of streams where audio can be as first
-            # - there may be a better way (checking `codec_type`?)
-            input_width = None
-            input_height = None
-            for stream in video_streams:
-                if "width" in stream and "height" in stream:
-                    input_width = int(stream["width"])
-                    input_height = int(stream["height"])
-                    break
-=======
             # Get video metadata
             (
                 input_width,
@@ -98,7 +85,6 @@
                 input_timecode,
                 input_frame_rate
             ) = self._get_video_metadata(streams)
->>>>>>> f465c8c0
 
             # Raise exception of any stream didn't define input resolution
             if input_width is None:
@@ -384,7 +370,6 @@
 
         self.log.debug(inst_data["representations"])
 
-<<<<<<< HEAD
     def _get_slate_path(self, input_file, slates_data):
         slate_path = None
         for sl_n, _slate_path in slates_data.items():
@@ -421,7 +406,7 @@
             ).format(slate_path))
 
         return (slate_width, slate_height)
-=======
+
     def _get_video_metadata(self, streams):
         input_timecode = ""
         input_width = None
@@ -544,7 +529,6 @@
         openpype.api.run_subprocess(
             slate_silent_args, logger=self.log
         )
->>>>>>> f465c8c0
 
     def add_video_filter_args(self, args, inserting_arg):
         """
