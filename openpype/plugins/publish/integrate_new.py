--- conflicted
+++ resolved
@@ -591,15 +591,11 @@
                 repre_context[key] = template_data[key]
 
             # Initialize ID, trying to get it from an earlier stage
-<<<<<<< HEAD
-            repre_id = ObjectId(repre["id"]) if repre.get("id") else ObjectId()
-=======
             repre_id = repre.get('id')
 
             # If ID has been created in early stage, cast to ObjectId from str
             if repre_id:
                 repre_id = ObjectId(repre_id)
->>>>>>> 88c91da2
 
             # Use previous representation's id if there are any
             repre_name_low = repre["name"].lower()
@@ -610,14 +606,11 @@
                     break
             # NOTE the above loop could be simplified like this:
             # repre_id = next((_repre["orig_id"] for _repre in existing_repres if repre_name_low == _repre["name"]), repre_id)
-<<<<<<< HEAD
-=======
 
             # Create new id if existing representations does not match
             if repre_id is None:
                 repre_id = ObjectId()
                 # NOTE this could be set as default value for repre_id
->>>>>>> 88c91da2
 
             data = repre.get("data") or {}
             data.update({'path': dst, 'template': template})
