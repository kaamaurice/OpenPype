--- conflicted
+++ resolved
@@ -101,11 +101,8 @@
                 "effect",
                 "xgen",
                 "hda",
-<<<<<<< HEAD
+                "usd",
                 "staticMesh"
-=======
-                "usd"
->>>>>>> 0b2ceec4
                 ]
     exclude_families = ["clip"]
     db_representation_context_keys = [
