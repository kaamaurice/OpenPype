--- conflicted
+++ resolved
@@ -30,12 +30,7 @@
                 "children": [
                     {
                         "type": "schema_template",
-<<<<<<< HEAD
-                        "name": "template_host_variant_items",
-                        "skip_paths": ["use_python_2"]
-=======
                         "name": "template_host_variant_items"
->>>>>>> 72abffa0
                     }
                 ]
             }
