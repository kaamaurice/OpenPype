--- conflicted
+++ resolved
@@ -20,11 +20,7 @@
 )
 from openpype.pipeline.load import any_outdated_containers
 from openpype.hosts.fusion import FUSION_HOST_DIR
-<<<<<<< HEAD
-from openpype.host import HostBase, IWorkfileHost, ILoadHost, INewPublisher
-=======
 from openpype.host import HostBase, IWorkfileHost, ILoadHost, IPublishHost
->>>>>>> 0f1ed036
 from openpype.tools.utils import host_tools
 
 
@@ -52,11 +48,7 @@
             comp.Print(entry)
 
 
-<<<<<<< HEAD
-class FusionHost(HostBase, IWorkfileHost, ILoadHost, INewPublisher):
-=======
 class FusionHost(HostBase, IWorkfileHost, ILoadHost, IPublishHost):
->>>>>>> 0f1ed036
     name = "fusion"
 
     def install(self):
