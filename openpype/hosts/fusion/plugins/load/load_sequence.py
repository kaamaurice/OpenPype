import os
import contextlib

from avalon import api, io

from openpype.hosts.fusion.api import (
    imprint_container,
    get_current_comp,
    comp_lock_and_undo_chunk
)

comp = get_current_comp()


@contextlib.contextmanager
def preserve_inputs(tool, inputs):
    """Preserve the tool's inputs after context"""

    comp = tool.Comp()

    values = {}
    for name in inputs:
        tool_input = getattr(tool, name)
        value = tool_input[comp.TIME_UNDEFINED]
        values[name] = value

    try:
        yield
    finally:
        for name, value in values.items():
            tool_input = getattr(tool, name)
            tool_input[comp.TIME_UNDEFINED] = value


@contextlib.contextmanager
def preserve_trim(loader, log=None):
    """Preserve the relative trim of the Loader tool.

    This tries to preserve the loader's trim (trim in and trim out) after
    the context by reapplying the "amount" it trims on the clip's length at
    start and end.

    """

    # Get original trim as amount of "trimming" from length
    time = loader.Comp().TIME_UNDEFINED
    length = loader.GetAttrs()["TOOLIT_Clip_Length"][1] - 1
    trim_from_start = loader["ClipTimeStart"][time]
    trim_from_end = length - loader["ClipTimeEnd"][time]

    try:
        yield
    finally:

        length = loader.GetAttrs()["TOOLIT_Clip_Length"][1] - 1
        if trim_from_start > length:
            trim_from_start = length
            if log:
                log.warning("Reducing trim in to %d "
                            "(because of less frames)" % trim_from_start)

        remainder = length - trim_from_start
        if trim_from_end > remainder:
            trim_from_end = remainder
            if log:
                log.warning("Reducing trim in to %d "
                            "(because of less frames)" % trim_from_end)

        loader["ClipTimeStart"][time] = trim_from_start
        loader["ClipTimeEnd"][time] = length - trim_from_end


def loader_shift(loader, frame, relative=True):
    """Shift global in time by i preserving duration

    This moves the loader by i frames preserving global duration. When relative
    is False it will shift the global in to the start frame.

    Args:
        loader (tool): The fusion loader tool.
        frame (int): The amount of frames to move.
        relative (bool): When True the shift is relative, else the shift will
            change the global in to frame.

    Returns:
        int: The resulting relative frame change (how much it moved)

    """
    comp = loader.Comp()
    time = comp.TIME_UNDEFINED

    old_in = loader["GlobalIn"][time]
    old_out = loader["GlobalOut"][time]

    if relative:
        shift = frame
    else:
        shift = frame - old_in

    # Shifting global in will try to automatically compensate for the change
    # in the "ClipTimeStart" and "HoldFirstFrame" inputs, so we preserve those
    # input values to "just shift" the clip
    with preserve_inputs(loader, inputs=["ClipTimeStart",
                                         "ClipTimeEnd",
                                         "HoldFirstFrame",
                                         "HoldLastFrame"]):

        # GlobalIn cannot be set past GlobalOut or vice versa
        # so we must apply them in the order of the shift.
        if shift > 0:
            loader["GlobalOut"][time] = old_out + shift
            loader["GlobalIn"][time] = old_in + shift
        else:
            loader["GlobalIn"][time] = old_in + shift
            loader["GlobalOut"][time] = old_out + shift

    return int(shift)


class FusionLoadSequence(api.Loader):
    """Load image sequence into Fusion"""

<<<<<<< HEAD
    families = ["imagesequence", "review", "render"]
=======
    families = ["imagesequence",
                "render",
                "review"]
>>>>>>> 72abffa0
    representations = ["*"]

    label = "Load sequence"
    order = -10
    icon = "code-fork"
    color = "orange"

    def load(self, context, name, namespace, data):
        # Fallback to asset name when namespace is None
        if namespace is None:
            namespace = context['asset']['name']

        # Use the first file for now
        path = self._get_first_image(os.path.dirname(self.fname))

        # Create the Loader with the filename path set
        comp = get_current_comp()
        with comp_lock_and_undo_chunk(comp, "Create Loader"):

            args = (-32768, -32768)
            tool = comp.AddTool("Loader", *args)
            tool["Clip"] = path

            # Set global in point to start frame (if in version.data)
            start = context["version"]["data"].get("frameStart", None)
            if start is not None:
                loader_shift(tool, start, relative=False)

            imprint_container(tool,
                              name=name,
                              namespace=namespace,
                              context=context,
                              loader=self.__class__.__name__)

    def switch(self, container, representation):
        self.update(container, representation)

    def update(self, container, representation):
        """Update the Loader's path

        Fusion automatically tries to reset some variables when changing
        the loader's path to a new file. These automatic changes are to its
        inputs:
            - ClipTimeStart: Fusion reset to 0 if duration changes
              - We keep the trim in as close as possible to the previous value.
                When there are less frames then the amount of trim we reduce
                it accordingly.

            - ClipTimeEnd: Fusion reset to 0 if duration changes
              - We keep the trim out as close as possible to the previous value
                within new amount of frames after trim in (ClipTimeStart) has
                been set.

            - GlobalIn: Fusion reset to comp's global in if duration changes
              - We change it to the "frameStart"

            - GlobalEnd: Fusion resets to globalIn + length if duration changes
              - We do the same like Fusion - allow fusion to take control.

            - HoldFirstFrame: Fusion resets this to 0
              - We preserve the value.

            - HoldLastFrame: Fusion resets this to 0
              - We preserve the value.

            - Reverse: Fusion resets to disabled if "Loop" is not enabled.
              - We preserve the value.

            - Depth: Fusion resets to "Format"
              - We preserve the value.

            - KeyCode: Fusion resets to ""
              - We preserve the value.

            - TimeCodeOffset: Fusion resets to 0
              - We preserve the value.

        """

        tool = container["_tool"]
        assert tool.ID == "Loader", "Must be Loader"
        comp = tool.Comp()

        root = os.path.dirname(api.get_representation_path(representation))
        path = self._get_first_image(root)

        # Get start frame from version data
        version = io.find_one({"type": "version",
                               "_id": representation["parent"]})
        start = version["data"].get("frameStart")
        if start is None:
            self.log.warning("Missing start frame for updated version"
                             "assuming starts at frame 0 for: "
                             "{} ({})".format(tool.Name, representation))
            start = 0

        with comp_lock_and_undo_chunk(comp, "Update Loader"):

            # Update the loader's path whilst preserving some values
            with preserve_trim(tool, log=self.log):
                with preserve_inputs(tool,
                                     inputs=("HoldFirstFrame",
                                             "HoldLastFrame",
                                             "Reverse",
                                             "Depth",
                                             "KeyCode",
                                             "TimeCodeOffset")):
                    tool["Clip"] = path

            # Set the global in to the start frame of the sequence
            global_in_changed = loader_shift(tool, start, relative=False)
            if global_in_changed:
                # Log this change to the user
                self.log.debug("Changed '%s' global in: %d" % (tool.Name,
                                                               start))

            # Update the imprinted representation
            tool.SetData("avalon.representation", str(representation["_id"]))

    def remove(self, container):
        tool = container["_tool"]
        assert tool.ID == "Loader", "Must be Loader"
        comp = tool.Comp()

        with comp_lock_and_undo_chunk(comp, "Remove Loader"):
            tool.Delete()

    def _get_first_image(self, root):
        """Get first file in representation root"""
        files = sorted(os.listdir(root))
        return os.path.join(root, files[0])<|MERGE_RESOLUTION|>--- conflicted
+++ resolved
@@ -120,13 +120,9 @@
 class FusionLoadSequence(api.Loader):
     """Load image sequence into Fusion"""
 
-<<<<<<< HEAD
-    families = ["imagesequence", "review", "render"]
-=======
     families = ["imagesequence",
                 "render",
                 "review"]
->>>>>>> 72abffa0
     representations = ["*"]
 
     label = "Load sequence"
