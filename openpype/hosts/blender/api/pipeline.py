import os
import sys
import traceback
from typing import Callable, Dict, Iterator, List, Optional

import bpy

from . import lib
from . import ops

import pyblish.api

from openpype.pipeline import (
    schema,
    legacy_io,
    register_loader_plugin_path,
    register_creator_plugin_path,
    deregister_loader_plugin_path,
    deregister_creator_plugin_path,
    AVALON_CONTAINER_ID,
)
from openpype.api import Logger
from openpype.lib import (
    register_event_callback,
    emit_event
)
import openpype.hosts.blender

HOST_DIR = os.path.dirname(os.path.abspath(openpype.hosts.blender.__file__))
PLUGINS_DIR = os.path.join(HOST_DIR, "plugins")
PUBLISH_PATH = os.path.join(PLUGINS_DIR, "publish")
LOAD_PATH = os.path.join(PLUGINS_DIR, "load")
CREATE_PATH = os.path.join(PLUGINS_DIR, "create")
INVENTORY_PATH = os.path.join(PLUGINS_DIR, "inventory")

ORIGINAL_EXCEPTHOOK = sys.excepthook

AVALON_INSTANCES = "AVALON_INSTANCES"
AVALON_CONTAINERS = "AVALON_CONTAINERS"
AVALON_PROPERTY = 'avalon'
MODEL_TASK_NAME = "Model"
RIG_TASK_NAME = "Rig"
IS_HEADLESS = bpy.app.background

log = Logger.get_logger(__name__)


def pype_excepthook_handler(*args):
    traceback.print_exception(*args)


def install():
    """Install Blender configuration for Avalon."""
    sys.excepthook = pype_excepthook_handler

    pyblish.api.register_host("blender")
    pyblish.api.register_plugin_path(str(PUBLISH_PATH))

    register_loader_plugin_path(str(LOAD_PATH))
    register_creator_plugin_path(str(CREATE_PATH))

    lib.append_user_scripts()

    register_event_callback("new", on_new)
    register_event_callback("open", on_open)

    _register_callbacks()
    _register_events()

    if not IS_HEADLESS:
        ops.register()


def uninstall():
    """Uninstall Blender configuration for Avalon."""
    sys.excepthook = ORIGINAL_EXCEPTHOOK

    pyblish.api.deregister_host("blender")
    pyblish.api.deregister_plugin_path(str(PUBLISH_PATH))

    deregister_loader_plugin_path(str(LOAD_PATH))
    deregister_creator_plugin_path(str(CREATE_PATH))

    if not IS_HEADLESS:
        ops.unregister()


def set_start_end_frames():
    asset_name = legacy_io.Session["AVALON_ASSET"]
    asset_doc = legacy_io.find_one({
        "type": "asset",
        "name": asset_name
    })

    scene = bpy.context.scene

    # Default scene settings
    frameStart = scene.frame_start
    frameEnd = scene.frame_end
    fps = scene.render.fps
    resolution_x = scene.render.resolution_x
    resolution_y = scene.render.resolution_y

    # Check if settings are set
    data = asset_doc.get("data")

    if not data:
        return

    if data.get("frameStart"):
        frameStart = data.get("frameStart")
    if data.get("frameEnd"):
        frameEnd = data.get("frameEnd")
    if data.get("fps"):
        fps = data.get("fps")
    if data.get("resolutionWidth"):
        resolution_x = data.get("resolutionWidth")
    if data.get("resolutionHeight"):
        resolution_y = data.get("resolutionHeight")

    scene.frame_start = frameStart
    scene.frame_end = frameEnd
    scene.render.fps = fps
    scene.render.resolution_x = resolution_x
    scene.render.resolution_y = resolution_y


def on_new():
    set_start_end_frames()


def on_open():
    set_start_end_frames()


@bpy.app.handlers.persistent
def _on_save_pre(*args):
    emit_event("before.save")


@bpy.app.handlers.persistent
def _on_save_post(*args):
    emit_event("save")


@bpy.app.handlers.persistent
def _on_load_post(*args):
    # Detect new file or opening an existing file
    if bpy.data.filepath:
        # Likely this was an open operation since it has a filepath
        emit_event("open")
    else:
        emit_event("new")

    ops.OpenFileCacher.post_load()


def _register_callbacks():
    """Register callbacks for certain events."""
    def _remove_handler(handlers: List, callback: Callable):
        """Remove the callback from the given handler list."""

        try:
            handlers.remove(callback)
        except ValueError:
            pass

    # TODO (jasper): implement on_init callback?

    # Be sure to remove existig ones first.
    _remove_handler(bpy.app.handlers.save_pre, _on_save_pre)
    _remove_handler(bpy.app.handlers.save_post, _on_save_post)
    _remove_handler(bpy.app.handlers.load_post, _on_load_post)

    bpy.app.handlers.save_pre.append(_on_save_pre)
    bpy.app.handlers.save_post.append(_on_save_post)
    bpy.app.handlers.load_post.append(_on_load_post)

    log.info("Installed event handler _on_save_pre...")
    log.info("Installed event handler _on_save_post...")
    log.info("Installed event handler _on_load_post...")


def _on_task_changed():
    """Callback for when the task in the context is changed."""

    # TODO (jasper): Blender has no concept of projects or workspace.
    # It would be nice to override 'bpy.ops.wm.open_mainfile' so it takes the
    # workdir as starting directory.  But I don't know if that is possible.
    # Another option would be to create a custom 'File Selector' and add the
    # `directory` attribute, so it opens in that directory (does it?).
    # https://docs.blender.org/api/blender2.8/bpy.types.Operator.html#calling-a-file-selector
    # https://docs.blender.org/api/blender2.8/bpy.types.WindowManager.html#bpy.types.WindowManager.fileselect_add
    workdir = legacy_io.Session["AVALON_WORKDIR"]
    log.debug("New working directory: %s", workdir)


def _register_events():
    """Install callbacks for specific events."""

    register_event_callback("taskChanged", _on_task_changed)
    log.info("Installed event callback for 'taskChanged'...")


<<<<<<< HEAD
=======
def reload_pipeline(*args):
    """Attempt to reload pipeline at run-time.

    Warning:
        This is primarily for development and debugging purposes and not well
        tested.

    """

    uninstall_host()

    for module in (
        "avalon.io",
        "avalon.lib",
        "avalon.pipeline",
        "avalon.tools.creator.app",
        "avalon.tools.manager.app",
        "avalon.api",
        "avalon.tools",
    ):
        module = importlib.import_module(module)
        importlib.reload(module)


>>>>>>> 10e38e8e
def _discover_gui() -> Optional[Callable]:
    """Return the most desirable of the currently registered GUIs"""

    # Prefer last registered
    guis = reversed(pyblish.api.registered_guis())

    for gui in guis:
        try:
            gui = __import__(gui).show
        except (ImportError, AttributeError):
            continue
        else:
            return gui

    return None


def add_to_avalon_container(container: bpy.types.Collection):
    """Add the container to the Avalon container."""

    avalon_container = bpy.data.collections.get(AVALON_CONTAINERS)
    if not avalon_container:
        avalon_container = bpy.data.collections.new(name=AVALON_CONTAINERS)

        # Link the container to the scene so it's easily visible to the artist
        # and can be managed easily. Otherwise it's only found in "Blender
        # File" view and it will be removed by Blenders garbage collection,
        # unless you set a 'fake user'.
        bpy.context.scene.collection.children.link(avalon_container)

    avalon_container.children.link(container)

    # Disable Avalon containers for the view layers.
    for view_layer in bpy.context.scene.view_layers:
        for child in view_layer.layer_collection.children:
            if child.collection == avalon_container:
                child.exclude = True


def metadata_update(node: bpy.types.bpy_struct_meta_idprop, data: Dict):
    """Imprint the node with metadata.

    Existing metadata will be updated.
    """

    if not node.get(AVALON_PROPERTY):
        node[AVALON_PROPERTY] = dict()
    for key, value in data.items():
        if value is None:
            continue
        node[AVALON_PROPERTY][key] = value


def containerise(name: str,
                 namespace: str,
                 nodes: List,
                 context: Dict,
                 loader: Optional[str] = None,
                 suffix: Optional[str] = "CON") -> bpy.types.Collection:
    """Bundle `nodes` into an assembly and imprint it with metadata

    Containerisation enables a tracking of version, author and origin
    for loaded assets.

    Arguments:
        name: Name of resulting assembly
        namespace: Namespace under which to host container
        nodes: Long names of nodes to containerise
        context: Asset information
        loader: Name of loader used to produce this container.
        suffix: Suffix of container, defaults to `_CON`.

    Returns:
        The container assembly

    """

    node_name = f"{context['asset']['name']}_{name}"
    if namespace:
        node_name = f"{namespace}:{node_name}"
    if suffix:
        node_name = f"{node_name}_{suffix}"
    container = bpy.data.collections.new(name=node_name)
    # Link the children nodes
    for obj in nodes:
        container.objects.link(obj)

    data = {
        "schema": "openpype:container-2.0",
        "id": AVALON_CONTAINER_ID,
        "name": name,
        "namespace": namespace or '',
        "loader": str(loader),
        "representation": str(context["representation"]["_id"]),
    }

    metadata_update(container, data)
    add_to_avalon_container(container)

    return container


def containerise_existing(
        container: bpy.types.Collection,
        name: str,
        namespace: str,
        context: Dict,
        loader: Optional[str] = None,
        suffix: Optional[str] = "CON") -> bpy.types.Collection:
    """Imprint or update container with metadata.

    Arguments:
        name: Name of resulting assembly
        namespace: Namespace under which to host container
        context: Asset information
        loader: Name of loader used to produce this container.
        suffix: Suffix of container, defaults to `_CON`.

    Returns:
        The container assembly
    """

    node_name = container.name
    if suffix:
        node_name = f"{node_name}_{suffix}"
    container.name = node_name
    data = {
        "schema": "openpype:container-2.0",
        "id": AVALON_CONTAINER_ID,
        "name": name,
        "namespace": namespace or '',
        "loader": str(loader),
        "representation": str(context["representation"]["_id"]),
    }

    metadata_update(container, data)
    add_to_avalon_container(container)

    return container


def parse_container(container: bpy.types.Collection,
                    validate: bool = True) -> Dict:
    """Return the container node's full container data.

    Args:
        container: A container node name.
        validate: turn the validation for the container on or off

    Returns:
        The container schema data for this container node.

    """

    data = lib.read(container)

    # Append transient data
    data["objectName"] = container.name

    if validate:
        schema.validate(data)

    return data


def ls() -> Iterator:
    """List containers from active Blender scene.

    This is the host-equivalent of api.ls(), but instead of listing assets on
    disk, it lists assets already loaded in Blender; once loaded they are
    called containers.
    """
    collections = lib.lsattr("id", AVALON_CONTAINER_ID)
    for container in collections:
        is_not_override_override_of_override = True
        is_not_linked = (
            container.library is None and container.override_library is None
        )
        is_override = container.library is None and container.override_library

        if is_override:
            if (
                container.override_library.reference.library
                and container.override_library.reference.override_library
            ):
                is_not_override_override_of_override = False
            collections.append(container.override_library.reference)
        if (is_override and is_not_override_override_of_override) or (
            is_not_linked
        ):
            yield parse_container(container)


def update_hierarchy(containers):
    """Hierarchical container support

    This is the function to support Scene Inventory to draw hierarchical
    view for containers.

    We need both parent and children to visualize the graph.

    """

    all_containers = set(ls())  # lookup set

    for container in containers:
        # Find parent
        # FIXME (jasperge): re-evaluate this. How would it be possible
        # to 'nest' assets?  Collections can have several parents, for
        # now assume it has only 1 parent
        parent = [
            coll for coll in bpy.data.collections if container in coll.children
        ]
        for node in parent:
            if node in all_containers:
                container["parent"] = node
                break

        log.debug("Container: %s", container)

        yield container


def publish():
    """Shorthand to publish from within host."""

    return pyblish.util.publish()<|MERGE_RESOLUTION|>--- conflicted
+++ resolved
@@ -202,8 +202,6 @@
     log.info("Installed event callback for 'taskChanged'...")
 
 
-<<<<<<< HEAD
-=======
 def reload_pipeline(*args):
     """Attempt to reload pipeline at run-time.
 
@@ -228,7 +226,6 @@
         importlib.reload(module)
 
 
->>>>>>> 10e38e8e
 def _discover_gui() -> Optional[Callable]:
     """Return the most desirable of the currently registered GUIs"""
 
