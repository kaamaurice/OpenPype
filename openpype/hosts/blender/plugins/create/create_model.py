"""Create a model asset."""

<<<<<<< HEAD
import bpy

from openpype.pipeline import legacy_io
=======
from avalon import api
>>>>>>> b08ac9b9
from openpype.hosts.blender.api import plugin, lib, ops

from openpype.hosts.blender.api.pluginplus import (
    link_objects_to_collection,
    create_container,
)


class CreateModel(plugin.Creator):
    """Polygonal static geometry"""

    name = "modelMain"
    label = "Model"
    family = "model"
    icon = "cube"

    def process(self):
        """Run the creator on Blender main thread"""
        mti = ops.MainThreadItem(self._process)
        ops.execute_in_main_thread(mti)

    def _process(self):

        # Get info from data and create name value
        asset = self.data["asset"]
        subset = self.data["subset"]
        name = plugin.asset_name(asset, subset)
<<<<<<< HEAD
        asset_group = bpy.data.objects.new(name=name, object_data=None)
        asset_group.empty_display_type = 'SINGLE_ARROW'
        instances.objects.link(asset_group)
        self.data['task'] = legacy_io.Session.get('AVALON_TASK')
        lib.imprint(asset_group, self.data)
=======
>>>>>>> b08ac9b9

        # Create the container
        container = create_container(name)
        if container is None:
            return

        # Add custom property on the instance container with the data
        self.data["task"] = api.Session.get("AVALON_TASK")
        lib.imprint(container, self.data)

        # Add selected objects to container
        if (self.options or {}).get("useSelection"):
            # if has no selected object ask for adding all scene content
            selected = lib.get_selection()
            link_objects_to_collection(selected, container)

        return container<|MERGE_RESOLUTION|>--- conflicted
+++ resolved
@@ -1,12 +1,8 @@
 """Create a model asset."""
 
-<<<<<<< HEAD
 import bpy
 
 from openpype.pipeline import legacy_io
-=======
-from avalon import api
->>>>>>> b08ac9b9
 from openpype.hosts.blender.api import plugin, lib, ops
 
 from openpype.hosts.blender.api.pluginplus import (
@@ -34,14 +30,6 @@
         asset = self.data["asset"]
         subset = self.data["subset"]
         name = plugin.asset_name(asset, subset)
-<<<<<<< HEAD
-        asset_group = bpy.data.objects.new(name=name, object_data=None)
-        asset_group.empty_display_type = 'SINGLE_ARROW'
-        instances.objects.link(asset_group)
-        self.data['task'] = legacy_io.Session.get('AVALON_TASK')
-        lib.imprint(asset_group, self.data)
-=======
->>>>>>> b08ac9b9
 
         # Create the container
         container = create_container(name)
@@ -49,7 +37,7 @@
             return
 
         # Add custom property on the instance container with the data
-        self.data["task"] = api.Session.get("AVALON_TASK")
+        self.data["task"] = legacy_io.Session.get("AVALON_TASK")
         lib.imprint(container, self.data)
 
         # Add selected objects to container
