"""Create a camera asset."""

import bpy

from openpype.pipeline import legacy_io
from openpype.hosts.blender.api import plugin, lib, ops
from openpype.hosts.blender.api.pipeline import AVALON_INSTANCES


class CreateCamera(plugin.Creator):
    """Polygonal static geometry"""

    name = "cameraMain"
    label = "Camera"
    family = "camera"
    icon = "video-camera"

    def process(self):
        """Run the creator on Blender main thread"""
        mti = ops.MainThreadItem(self._process)
        ops.execute_in_main_thread(mti)

    def _process(self):

        # Get info from data and create name value
        asset = self.data["asset"]
        subset = self.data["subset"]
        name = plugin.asset_name(asset, subset)

        # Get the scene collection and all the collection in the scene
        scene_collection = bpy.context.scene.collection

        # Get Instance Container or create it if it does not exist
        container = bpy.data.collections.get(name)
        if container is None:
            container = bpy.data.collections.new(name=name)
            plugin.link_collection_to_collection(container, scene_collection)

<<<<<<< HEAD
        asset_group = bpy.data.objects.new(name=name, object_data=None)
        asset_group.empty_display_type = 'SINGLE_ARROW'
        instances.objects.link(asset_group)
        self.data['task'] = legacy_io.Session.get('AVALON_TASK')
        print(f"self.data: {self.data}")
        lib.imprint(asset_group, self.data)
=======
        camera = bpy.data.cameras.new(subset)
        camera_object = bpy.data.objects.new(subset, camera)
        plugin.link_object_to_collection(camera_object, container)
        # Add custom property on the instance container with the data
        self.data["task"] = api.Session.get("AVALON_TASK")
        lib.imprint(container, self.data)
>>>>>>> 10e38e8e

        # If all_in_container is False set selected objects in the container
        if (self.options or {}).get("useSelection"):
            selected = lib.get_selection()
            for object in selected:
                if object not in container.objects.values():
                    # Find the users collection of the object
                    for collection in object.users_collection:
                        # And unlink the object to its users collection
                        collection.objects.unlink(object)
                    # Link the object to the container
                    plugin.link_item_to_objects(object, container)
        # If the container is empty remove them
        if not container.objects and not container.children:
            bpy.data.collections.remove(container)
        return container<|MERGE_RESOLUTION|>--- conflicted
+++ resolved
@@ -36,21 +36,12 @@
             container = bpy.data.collections.new(name=name)
             plugin.link_collection_to_collection(container, scene_collection)
 
-<<<<<<< HEAD
-        asset_group = bpy.data.objects.new(name=name, object_data=None)
-        asset_group.empty_display_type = 'SINGLE_ARROW'
-        instances.objects.link(asset_group)
-        self.data['task'] = legacy_io.Session.get('AVALON_TASK')
-        print(f"self.data: {self.data}")
-        lib.imprint(asset_group, self.data)
-=======
         camera = bpy.data.cameras.new(subset)
         camera_object = bpy.data.objects.new(subset, camera)
         plugin.link_object_to_collection(camera_object, container)
         # Add custom property on the instance container with the data
-        self.data["task"] = api.Session.get("AVALON_TASK")
+        self.data["task"] = legacy_io.Session.get("AVALON_TASK")
         lib.imprint(container, self.data)
->>>>>>> 10e38e8e
 
         # If all_in_container is False set selected objects in the container
         if (self.options or {}).get("useSelection"):
