"""Create a layout asset."""

import bpy

<<<<<<< HEAD
from openpype.pipeline import legacy_io
from openpype.hosts.blender.api import plugin, lib, ops
from openpype.hosts.blender.api.pipeline import AVALON_INSTANCES
=======
from avalon import api
from openpype.hosts.blender.api import plugin, lib, ops, dialog
>>>>>>> 10e38e8e


class CreateLayout(plugin.Creator):
    """Layout output for character rigs"""

    name = "layoutMain"
    label = "Layout"
    family = "layout"
    icon = "cubes"

    def _is_all_in_container(self):
        """ "
        Check if use selection option is checked
        """

        self.all_in_container = True
        # Get value of use_selection option
        if (self.options or {}).get("useSelection"):
            # If Selection is not empty
            if not lib.get_selection():
                # Show a dialog to know if we take all the scene
                # Set the answer in all_in_container
                self.all_in_container = dialog.use_selection_behaviour_dialog()
            # If Selection is empty
            else:
                # Set all_in_container to false
                self.all_in_container = False
        return self.all_in_container

    def _is_an_avalon_container(self, collection):
        """
        Check if the collection is an avalon container
        """
        return plugin.is_avalon_container(
            collection
        ) or plugin.is_pyblish_avalon_container(collection)

    def _is_local_container(self, collection):
        """
        Check if the container is local
        """
        return not (
            plugin.is_avalon_container(collection)
            or plugin.is_pyblish_avalon_container(collection)
        )

    def _search_lone_collection(self):
        """ "
        search if a collection can be rename and use like a container
        """
        if len(self.scene_collection.children) == 1:
            lone_collection = self.scene_collection.children[0]
            if self._is_local_container(lone_collection):
                if not self._is_an_avalon_container(lone_collection):
                    return lone_collection
        return None

    def _get_collections_with_all_objects_selected(self):
        """
        Check if some collection have all objects selected and return them
        """
        collections_to_copy = list()

        objects_selected = self.objects_selected.copy()
        # Loop on all the data collections
        for collection in bpy.data.collections.values():
            all_object_in_collection = plugin.get_all_objects_in_collection(
                collection
            )
            # If the selected objects is in the collection
            if (
                all(
                    item in objects_selected
                    for item in all_object_in_collection
                )
                and collection.objects.values()
            ):
                # Then append the collection in the collections_to_copy
                collections_to_copy.append(collection)
                # And remove the collection objects of
                # the selected objects list
                for object in all_object_in_collection:
                    if object in self.objects_selected:
                        self.objects_selected.remove(object)

        # Remove collection if it is in another one
        # make a copy of the list to keep them when objects are remove
        # from the original
        collections_to_copy_duplicate = list(collections_to_copy)
        # Loop on the collections to copy
        for collection_to_copy in collections_to_copy_duplicate:
            # Get All the collections in the collection to copy
            collections_in_collection = (
                plugin.get_all_collections_in_collection(collection_to_copy)
            )
            # Loop again on the collections to copy
            for collection_to_copy_current in collections_to_copy_duplicate:
                # And remove the collection_to_copy
                # which are in another collection_to_copy
                if collection_to_copy_current in collections_in_collection:
                    if collection_to_copy_current in collections_to_copy:
                        collections_to_copy.remove(collection_to_copy_current)
        return collections_to_copy

    def _create_container(self, name):
        """
        Create the container with the given name
        """
        # Search if the container already exists
        container = bpy.data.collections.get(name)
        # If container doesn't exist create it
        if container is None:
            container = bpy.data.collections.new(name=name)
            plugin.link_collection_to_collection(
                container, self.scene_collection
            )
        # Else show a dialog box which say that the container already exist
        else:
            dialog.container_already_exist_dialog()
            return None
        container.color_tag = "COLOR_05"
        return container

    def _link_objects_in_container(self, objects, container):
        """
        link the objects given to the container
        """
        for object in objects:
            if object not in container.objects.values():
                plugin.link_object_to_collection(object, container)

    def _link_collections_in_container(self, collections, container):
        """
        link the collections given to the container
        """
        for collection in collections:
            # If the collection is not yet in the container
            # And is not the container
            if (
                collection not in container.children.values()
                and collection is not container
            ):
                # Link it to the container
                plugin.link_collection_to_collection(collection, container)

    def _link_all_in_container(self, container):
        """
        link all the scene to the container
        """

        # If all the collections aren't already in the container
        if len(self.scene_collection.children) != 1:
            # Get collections under the scene collection
            collections = self.scene_collection.children
            self._link_collections_in_container(collections, container)

        # Get objects under the scene collection
        objects = self.scene_collection.objects
        self._link_objects_in_container(objects, container)

    def _link_selection_in_container(self, container):
        """
        link the selection to the container
        """
        # Get collections with all objects selected first because
        # if they exist their objects will be removed from the selection
        collections_to_copy = self._get_collections_with_all_objects_selected()
        self._link_objects_in_container(self.objects_selected, container)
        self._link_collections_in_container(collections_to_copy, container)

    def process(self):
        """Run the creator on Blender main thread"""
        mti = ops.MainThreadItem(self._process)
        ops.execute_in_main_thread(mti)

    def _process(self):

        self.scene_collection = bpy.context.scene.collection

        all_in_container = self._is_all_in_container()

        # Get info from data and create name value
        asset = self.data["asset"]
        subset = self.data["subset"]
        name = plugin.asset_name(asset, subset)
<<<<<<< HEAD
        asset_group = bpy.data.objects.new(name=name, object_data=None)
        asset_group.empty_display_type = 'SINGLE_ARROW'
        instances.objects.link(asset_group)
        self.data['task'] = legacy_io.Session.get('AVALON_TASK')
        lib.imprint(asset_group, self.data)
=======
>>>>>>> 10e38e8e

        # check if a lone collection is at the root of the scene
        lone_collection = self._search_lone_collection()

        # Create the container
        container = self._create_container(name)
        if container is None:
            return

        # Add avalon custom property on the instance container with the data
        self.data["task"] = api.Session.get("AVALON_TASK")
        lib.imprint(container, self.data)

        # Fill the Container with all the scene or the selection
        self.objects_selected = lib.get_selection()
        if not all_in_container:
            self._link_selection_in_container(container)

        # Unlink the lone collection in container
        # But link its contain to the container
        # If the lone collection is in the conainer
        if lone_collection in container.children.values():
            # Loop on the collection in the lone collection
            for collection in lone_collection.children.values():
                # And link the collection to the container
                plugin.link_collection_to_collection(collection, container)
            for object in lone_collection.objects.values():
                # And link the collection to the container
                plugin.link_object_to_collection(object, container)
            # Unlink the lone collection in container
            container.children.unlink(lone_collection)

        return container<|MERGE_RESOLUTION|>--- conflicted
+++ resolved
@@ -2,14 +2,9 @@
 
 import bpy
 
-<<<<<<< HEAD
 from openpype.pipeline import legacy_io
-from openpype.hosts.blender.api import plugin, lib, ops
+from openpype.hosts.blender.api import plugin, lib, ops, dialog
 from openpype.hosts.blender.api.pipeline import AVALON_INSTANCES
-=======
-from avalon import api
-from openpype.hosts.blender.api import plugin, lib, ops, dialog
->>>>>>> 10e38e8e
 
 
 class CreateLayout(plugin.Creator):
@@ -195,14 +190,6 @@
         asset = self.data["asset"]
         subset = self.data["subset"]
         name = plugin.asset_name(asset, subset)
-<<<<<<< HEAD
-        asset_group = bpy.data.objects.new(name=name, object_data=None)
-        asset_group.empty_display_type = 'SINGLE_ARROW'
-        instances.objects.link(asset_group)
-        self.data['task'] = legacy_io.Session.get('AVALON_TASK')
-        lib.imprint(asset_group, self.data)
-=======
->>>>>>> 10e38e8e
 
         # check if a lone collection is at the root of the scene
         lone_collection = self._search_lone_collection()
@@ -213,7 +200,7 @@
             return
 
         # Add avalon custom property on the instance container with the data
-        self.data["task"] = api.Session.get("AVALON_TASK")
+        self.data["task"] = legacy_io.Session.get("AVALON_TASK")
         lib.imprint(container, self.data)
 
         # Fill the Container with all the scene or the selection
