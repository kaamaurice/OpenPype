"""Load a layout in Blender."""

from typing import Dict

import bpy

from openpype import lib
from openpype.pipeline import legacy_io, legacy_create, AVALON_CONTAINER_ID
from openpype.hosts.blender.api import plugin
from openpype.hosts.blender.api.pipeline import AVALON_PROPERTY


class BlendLayoutLoader(plugin.AssetLoader):
    """Load layout from a .blend file."""

    families = ["layout"]
    representations = ["blend"]

    label = "Link Layout"
    icon = "code-fork"
    color = "orange"
    color_tag = "COLOR_02"

    @staticmethod
    def _make_local_actions(asset_group):
        """Make local for all actions from objects."""

        task = legacy_io.Session.get("AVALON_TASK")
        asset = legacy_io.Session.get("AVALON_ASSET")

        local_actions = {}

        for obj in asset_group.all_objects:
            if not obj.animation_data or not obj.animation_data.action:
                continue

            # Get local action from linked action.
            linked_action = obj.animation_data.action
            local_action = local_actions.get(linked_action)

            if not linked_action.library:
                continue

            # Make action local if needed.
            if not local_action:
                # Get local action name with namespace from linked action.
                action_name = linked_action.name.split(":")[-1]
                local_name = f"{asset}_{task}:{action_name}"
                # Make local action, rename and upadate local_actions dict.
                local_action = linked_action.make_local()
                local_action.name = local_name
                local_actions[linked_action] = local_action

            # Assign local action.
            obj.animation_data.action = local_action

    @staticmethod
    def _create_animation_collection(asset_group, context):
        creator_plugin = lib.get_creator_by_name("CreateAnimation")
        if not creator_plugin:
            raise ValueError(
                'Creator plugin "CreateAnimation" was not found.'
            )

        legacy_create(
            creator_plugin,
            name=f"{asset_group.name}_animation",
            asset=context["asset"]["name"],
            options={"useSelection": False, "asset_group": asset_group},
            data={"dependencies": str(context["representation"]["_id"])}
        )

    @staticmethod
    def _is_rig_container(collection):
        return (
<<<<<<< HEAD
            collection.get(AVALON_PROPERTY)
            and collection[AVALON_PROPERTY].get("family") == "rig"
            and collection[AVALON_PROPERTY].get("id") == AVALON_CONTAINER_ID
        )

    def _process(self, libpath, asset_group, **kwargs):
=======
            collection.get(AVALON_PROPERTY) and
            collection[AVALON_PROPERTY].get("family") == "rig" and
            collection[AVALON_PROPERTY].get("id") == AVALON_CONTAINER_ID
        )

    def _process(self, libpath, asset_group):
>>>>>>> 88c91da2
        return self._load_blend(libpath, asset_group)

    def process_asset(self, context, *args, **kwargs) -> bpy.types.Collection:
        """Asset loading Process"""
        asset_group = super().process_asset(context, *args, **kwargs)
        asset_group.color_tag = self.color_tag

        self._make_local_actions(asset_group)

        # Create animation collection subset for loaded rig asset group.
        if legacy_io.Session.get("AVALON_TASK") == "Animation":
            for child in asset_group.children_recursive:
                if self._is_rig_container(child):
                    self._create_animation_collection(child, context)

        return asset_group

    def exec_update(self, container: Dict, representation: Dict):
        """Update the loaded asset"""
        asset_group = self._update_process(container, representation)

        # TODO : check animation collections.

        # Ensure all updated actions are local.
        self._make_local_actions(asset_group)

    def exec_remove(self, container) -> bool:
        """Remove the existing container from Blender scene"""
        return self._remove_container(container)<|MERGE_RESOLUTION|>--- conflicted
+++ resolved
@@ -73,21 +73,12 @@
     @staticmethod
     def _is_rig_container(collection):
         return (
-<<<<<<< HEAD
             collection.get(AVALON_PROPERTY)
             and collection[AVALON_PROPERTY].get("family") == "rig"
             and collection[AVALON_PROPERTY].get("id") == AVALON_CONTAINER_ID
         )
 
-    def _process(self, libpath, asset_group, **kwargs):
-=======
-            collection.get(AVALON_PROPERTY) and
-            collection[AVALON_PROPERTY].get("family") == "rig" and
-            collection[AVALON_PROPERTY].get("id") == AVALON_CONTAINER_ID
-        )
-
     def _process(self, libpath, asset_group):
->>>>>>> 88c91da2
         return self._load_blend(libpath, asset_group)
 
     def process_asset(self, context, *args, **kwargs) -> bpy.types.Collection:
