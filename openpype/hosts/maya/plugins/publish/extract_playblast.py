--- conflicted
+++ resolved
@@ -116,7 +116,6 @@
         pan_zoom = cmds.getAttr("{}.panZoomEnabled".format(preset["camera"]))
         cmds.setAttr("{}.panZoomEnabled".format(preset["camera"]), False)
 
-<<<<<<< HEAD
         # Need to explicitly enable some viewport changes so the viewport is
         # refreshed ahead of playblasting.
         panel = cmds.getPanel(withFocus=True)
@@ -135,11 +134,9 @@
             if preset["viewport_options"][key]:
                 cmds.modelEditor(panel, edit=True, **{key: True})
 
-=======
         override_viewport_options = (
             capture_presets['Viewport Options']['override_viewport_options']
         )
->>>>>>> e34b3982
         with lib.maintained_time():
             filename = preset.get("filename", "%TEMP%")
 
