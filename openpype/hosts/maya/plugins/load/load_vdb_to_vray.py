--- conflicted
+++ resolved
@@ -84,11 +84,7 @@
         from avalon.maya.pipeline import containerise
 
         assert os.path.exists(self.fname), (
-<<<<<<< HEAD
-                "Path does not exist: %s" % self.fname
-=======
             "Path does not exist: %s" % self.fname
->>>>>>> 2204b15a
         )
 
         try:
@@ -132,16 +128,9 @@
         if c is not None:
             cmds.setAttr(root + ".useOutlinerColor", 1)
             cmds.setAttr(root + ".outlinerColor",
-<<<<<<< HEAD
-                float(c[0])/255,
-                float(c[1])/255,
-                float(c[2])/255
-            )
-=======
                          float(c[0]) / 255,
                          float(c[1]) / 255,
                          float(c[2]) / 255)
->>>>>>> 2204b15a
 
         # Create VRayVolumeGrid
         grid_node = cmds.createNode("VRayVolumeGrid",
@@ -189,13 +178,8 @@
                 # todo: check support for negative frames as input
                 collections, remainder = clique.assemble(files)
                 assert len(collections) == 1, (
-<<<<<<< HEAD
-                        "Must find a single image sequence, "
-                        "found: %s" % (collections,)
-=======
                     "Must find a single image sequence, "
                     "found: %s" % (collections,)
->>>>>>> 2204b15a
                 )
                 collection = collections[0]
 
