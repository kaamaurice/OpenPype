import os
import errno
import logging
import contextlib
import shutil

from maya import utils, cmds, OpenMaya
import maya.api.OpenMaya as om

import pyblish.api

from openpype.settings import get_project_settings
from openpype.host import (
    HostBase,
    IWorkfileHost,
    ILoadHost,
    HostDirmap,
)
from openpype.tools.utils import host_tools
from openpype.tools.workfiles.lock_dialog import WorkfileLockDialog
from openpype.lib import (
    register_event_callback,
    emit_event
)
from openpype.pipeline import (
    legacy_io,
    register_loader_plugin_path,
    register_inventory_action_path,
    register_creator_plugin_path,
    deregister_loader_plugin_path,
    deregister_inventory_action_path,
    deregister_creator_plugin_path,
    AVALON_CONTAINER_ID,
)
from openpype.pipeline.load import any_outdated_containers
from openpype.pipeline.workfile.lock_workfile import (
    create_workfile_lock,
    remove_workfile_lock,
    is_workfile_locked,
    is_workfile_lock_enabled
)
from openpype.hosts.maya import MAYA_ROOT_DIR
from openpype.hosts.maya.lib import create_workspace_mel

from . import menu, lib
from .workfile_template_builder import MayaPlaceholderLoadPlugin
from .workio import (
    open_file,
    save_file,
    file_extensions,
    has_unsaved_changes,
    work_root,
    current_file
)

log = logging.getLogger("openpype.hosts.maya")

PLUGINS_DIR = os.path.join(MAYA_ROOT_DIR, "plugins")
PUBLISH_PATH = os.path.join(PLUGINS_DIR, "publish")
LOAD_PATH = os.path.join(PLUGINS_DIR, "load")
CREATE_PATH = os.path.join(PLUGINS_DIR, "create")
INVENTORY_PATH = os.path.join(PLUGINS_DIR, "inventory")

AVALON_CONTAINERS = ":AVALON_CONTAINERS"


class MayaHost(HostBase, IWorkfileHost, ILoadHost):
    name = "maya"

    def __init__(self):
        super(MayaHost, self).__init__()
        self._op_events = {}

    def install(self):
        project_name = legacy_io.active_project()
        project_settings = get_project_settings(project_name)
        # process path mapping
        dirmap_processor = MayaDirmap("maya", project_name, project_settings)
        dirmap_processor.process_dirmap()

        pyblish.api.register_plugin_path(PUBLISH_PATH)
        pyblish.api.register_host("mayabatch")
        pyblish.api.register_host("mayapy")
        pyblish.api.register_host("maya")

        register_loader_plugin_path(LOAD_PATH)
        register_creator_plugin_path(CREATE_PATH)
        register_inventory_action_path(INVENTORY_PATH)
        self.log.info(PUBLISH_PATH)

        self.log.info("Installing callbacks ... ")
        register_event_callback("init", on_init)

        if lib.IS_HEADLESS:
            self.log.info((
                "Running in headless mode, skipping Maya save/open/new"
                " callback installation.."
            ))

            return

        _set_project()
        self._register_callbacks()

        menu.install()

        register_event_callback("save", on_save)
        register_event_callback("open", on_open)
        register_event_callback("new", on_new)
        register_event_callback("before.save", on_before_save)
        register_event_callback("after.save", on_after_save)
        register_event_callback("before.close", on_before_close)
        register_event_callback("before.file.open", before_file_open)
        register_event_callback("taskChanged", on_task_changed)
        register_event_callback("workfile.open.before", before_workfile_open)
        register_event_callback("workfile.save.before", before_workfile_save)
<<<<<<< HEAD
        register_event_callback(
            "workfile.save.before", workfile_save_before_xgen
        )
        register_event_callback("workfile.save.before", after_workfile_save)
=======
        register_event_callback("workfile.save.after", after_workfile_save)
>>>>>>> 0df955c2

    def open_workfile(self, filepath):
        return open_file(filepath)

    def save_workfile(self, filepath=None):
        return save_file(filepath)

    def work_root(self, session):
        return work_root(session)

    def get_current_workfile(self):
        return current_file()

    def workfile_has_unsaved_changes(self):
        return has_unsaved_changes()

    def get_workfile_extensions(self):
        return file_extensions()

    def get_containers(self):
        return ls()

    def get_workfile_build_placeholder_plugins(self):
        return [
            MayaPlaceholderLoadPlugin
        ]

    @contextlib.contextmanager
    def maintained_selection(self):
        with lib.maintained_selection():
            yield

    def _register_callbacks(self):
        for handler, event in self._op_events.copy().items():
            if event is None:
                continue

            try:
                OpenMaya.MMessage.removeCallback(event)
                self._op_events[handler] = None
            except RuntimeError as exc:
                self.log.info(exc)

        self._op_events[_on_scene_save] = OpenMaya.MSceneMessage.addCallback(
            OpenMaya.MSceneMessage.kBeforeSave, _on_scene_save
        )

        self._op_events[_after_scene_save] = (
            OpenMaya.MSceneMessage.addCallback(
                OpenMaya.MSceneMessage.kAfterSave,
                _after_scene_save
            )
        )

        self._op_events[_before_scene_save] = (
            OpenMaya.MSceneMessage.addCheckCallback(
                OpenMaya.MSceneMessage.kBeforeSaveCheck,
                _before_scene_save
            )
        )

        self._op_events[_on_scene_new] = OpenMaya.MSceneMessage.addCallback(
            OpenMaya.MSceneMessage.kAfterNew, _on_scene_new
        )

        self._op_events[_on_maya_initialized] = (
            OpenMaya.MSceneMessage.addCallback(
                OpenMaya.MSceneMessage.kMayaInitialized,
                _on_maya_initialized
            )
        )

        self._op_events[_on_scene_open] = (
            OpenMaya.MSceneMessage.addCallback(
                OpenMaya.MSceneMessage.kAfterOpen,
                _on_scene_open
            )
        )

        self._op_events[_before_scene_open] = (
            OpenMaya.MSceneMessage.addCallback(
                OpenMaya.MSceneMessage.kBeforeOpen,
                _before_scene_open
            )
        )

        self._op_events[_before_close_maya] = (
            OpenMaya.MSceneMessage.addCallback(
                OpenMaya.MSceneMessage.kMayaExiting,
                _before_close_maya
            )
        )

        self.log.info("Installed event handler _on_scene_save..")
        self.log.info("Installed event handler _before_scene_save..")
        self.log.info("Installed event handler _on_after_save..")
        self.log.info("Installed event handler _on_scene_new..")
        self.log.info("Installed event handler _on_maya_initialized..")
        self.log.info("Installed event handler _on_scene_open..")
        self.log.info("Installed event handler _check_lock_file..")
        self.log.info("Installed event handler _before_close_maya..")


def _set_project():
    """Sets the maya project to the current Session's work directory.

    Returns:
        None

    """
    workdir = legacy_io.Session["AVALON_WORKDIR"]

    try:
        os.makedirs(workdir)
    except OSError as e:
        # An already existing working directory is fine.
        if e.errno == errno.EEXIST:
            pass
        else:
            raise

    cmds.workspace(workdir, openWorkspace=True)


def _on_maya_initialized(*args):
    emit_event("init")

    if cmds.about(batch=True):
        log.warning("Running batch mode ...")
        return

    # Keep reference to the main Window, once a main window exists.
    lib.get_main_window()


def _on_scene_new(*args):
    emit_event("new")


def _after_scene_save(*arg):
    emit_event("after.save")


def _on_scene_save(*args):
    emit_event("save")


def _on_scene_open(*args):
    emit_event("open")


def _before_close_maya(*args):
    emit_event("before.close")


def _before_scene_open(*args):
    emit_event("before.file.open")


def _before_scene_save(return_code, client_data):

    # Default to allowing the action. Registered
    # callbacks can optionally set this to False
    # in order to block the operation.
    OpenMaya.MScriptUtil.setBool(return_code, True)

    emit_event(
        "before.save",
        {"return_code": return_code}
    )


def _remove_workfile_lock():
    """Remove workfile lock on current file"""
    if not handle_workfile_locks():
        return
    filepath = current_file()
    log.info("Removing lock on current file {}...".format(filepath))
    if filepath:
        remove_workfile_lock(filepath)


def handle_workfile_locks():
    if lib.IS_HEADLESS:
        return False
    project_name = legacy_io.active_project()
    return is_workfile_lock_enabled(MayaHost.name, project_name)


def uninstall():
    pyblish.api.deregister_plugin_path(PUBLISH_PATH)
    pyblish.api.deregister_host("mayabatch")
    pyblish.api.deregister_host("mayapy")
    pyblish.api.deregister_host("maya")

    deregister_loader_plugin_path(LOAD_PATH)
    deregister_creator_plugin_path(CREATE_PATH)
    deregister_inventory_action_path(INVENTORY_PATH)

    menu.uninstall()


def parse_container(container):
    """Return the container node's full container data.

    Args:
        container (str): A container node name.

    Returns:
        dict: The container schema data for this container node.

    """
    data = lib.read(container)

    # Backwards compatibility pre-schemas for containers
    data["schema"] = data.get("schema", "openpype:container-1.0")

    # Append transient data
    data["objectName"] = container

    return data


def _ls():
    """Yields Avalon container node names.

    Used by `ls()` to retrieve the nodes and then query the full container's
    data.

    Yields:
        str: Avalon container node name (objectSet)

    """

    def _maya_iterate(iterator):
        """Helper to iterate a maya iterator"""
        while not iterator.isDone():
            yield iterator.thisNode()
            iterator.next()

    ids = {AVALON_CONTAINER_ID,
           # Backwards compatibility
           "pyblish.mindbender.container"}

    # Iterate over all 'set' nodes in the scene to detect whether
    # they have the avalon container ".id" attribute.
    fn_dep = om.MFnDependencyNode()
    iterator = om.MItDependencyNodes(om.MFn.kSet)
    for mobject in _maya_iterate(iterator):
        if mobject.apiTypeStr != "kSet":
            # Only match by exact type
            continue

        fn_dep.setObject(mobject)
        if not fn_dep.hasAttribute("id"):
            continue

        plug = fn_dep.findPlug("id", True)
        value = plug.asString()
        if value in ids:
            yield fn_dep.name()


def ls():
    """Yields containers from active Maya scene

    This is the host-equivalent of api.ls(), but instead of listing
    assets on disk, it lists assets already loaded in Maya; once loaded
    they are called 'containers'

    Yields:
        dict: container

    """
    container_names = _ls()
    for container in sorted(container_names):
        yield parse_container(container)


def containerise(name,
                 namespace,
                 nodes,
                 context,
                 loader=None,
                 suffix="CON"):
    """Bundle `nodes` into an assembly and imprint it with metadata

    Containerisation enables a tracking of version, author and origin
    for loaded assets.

    Arguments:
        name (str): Name of resulting assembly
        namespace (str): Namespace under which to host container
        nodes (list): Long names of nodes to containerise
        context (dict): Asset information
        loader (str, optional): Name of loader used to produce this container.
        suffix (str, optional): Suffix of container, defaults to `_CON`.

    Returns:
        container (str): Name of container assembly

    """
    container = cmds.sets(nodes, name="%s_%s_%s" % (namespace, name, suffix))

    data = [
        ("schema", "openpype:container-2.0"),
        ("id", AVALON_CONTAINER_ID),
        ("name", name),
        ("namespace", namespace),
        ("loader", loader),
        ("representation", context["representation"]["_id"]),
    ]

    for key, value in data:
        cmds.addAttr(container, longName=key, dataType="string")
        cmds.setAttr(container + "." + key, str(value), type="string")

    main_container = cmds.ls(AVALON_CONTAINERS, type="objectSet")
    if not main_container:
        main_container = cmds.sets(empty=True, name=AVALON_CONTAINERS)

        # Implement #399: Maya 2019+ hide AVALON_CONTAINERS on creation..
        if cmds.attributeQuery("hiddenInOutliner",
                               node=main_container,
                               exists=True):
            cmds.setAttr(main_container + ".hiddenInOutliner", True)
    else:
        main_container = main_container[0]

    cmds.sets(container, addElement=main_container)

    # Implement #399: Maya 2019+ hide containers in outliner
    if cmds.attributeQuery("hiddenInOutliner",
                           node=container,
                           exists=True):
        cmds.setAttr(container + ".hiddenInOutliner", True)

    return container


def on_init():
    log.info("Running callback on init..")

    def safe_deferred(fn):
        """Execute deferred the function in a try-except"""

        def _fn():
            """safely call in deferred callback"""
            try:
                fn()
            except Exception as exc:
                print(exc)

        try:
            utils.executeDeferred(_fn)
        except Exception as exc:
            print(exc)

    # Force load Alembic so referenced alembics
    # work correctly on scene open
    cmds.loadPlugin("AbcImport", quiet=True)
    cmds.loadPlugin("AbcExport", quiet=True)

    # Force load objExport plug-in (requested by artists)
    cmds.loadPlugin("objExport", quiet=True)

    from .customize import (
        override_component_mask_commands,
        override_toolbox_ui
    )
    safe_deferred(override_component_mask_commands)

    launch_workfiles = os.environ.get("WORKFILES_STARTUP")

    if launch_workfiles:
        safe_deferred(host_tools.show_workfiles)

    if not lib.IS_HEADLESS:
        safe_deferred(override_toolbox_ui)


def on_before_save():
    """Run validation for scene's FPS prior to saving"""
    return lib.validate_fps()


def on_after_save():
    """Check if there is a lockfile after save"""
    check_lock_on_current_file()


def check_lock_on_current_file():

    """Check if there is a user opening the file"""
    if not handle_workfile_locks():
        return
    log.info("Running callback on checking the lock file...")

    # add the lock file when opening the file
    filepath = current_file()
    # Skip if current file is 'untitled'
    if not filepath:
        return

    if is_workfile_locked(filepath):
        # add lockfile dialog
        workfile_dialog = WorkfileLockDialog(filepath)
        if not workfile_dialog.exec_():
            cmds.file(new=True)
            return

    create_workfile_lock(filepath)


def on_before_close():
    """Delete the lock file after user quitting the Maya Scene"""
    log.info("Closing Maya...")
    # delete the lock file
    filepath = current_file()
    if handle_workfile_locks():
        remove_workfile_lock(filepath)


def before_file_open():
    """check lock file when the file changed"""
    # delete the lock file
    _remove_workfile_lock()


def on_save():
    """Automatically add IDs to new nodes

    Any transform of a mesh, without an existing ID, is given one
    automatically on file save.
    """

    log.info("Running callback on save..")
    # remove lockfile if users jumps over from one scene to another
    _remove_workfile_lock()

    # # Update current task for the current scene
    # update_task_from_path(cmds.file(query=True, sceneName=True))

    # Generate ids of the current context on nodes in the scene
    nodes = lib.get_id_required_nodes(referenced_nodes=False)
    for node, new_id in lib.generate_ids(nodes):
        lib.set_id(node, new_id, overwrite=False)


def on_open():
    """On scene open let's assume the containers have changed."""

    from qtpy import QtWidgets
    from openpype.widgets import popup

    cmds.evalDeferred(
        "from openpype.hosts.maya.api import lib;"
        "lib.remove_render_layer_observer()")
    cmds.evalDeferred(
        "from openpype.hosts.maya.api import lib;"
        "lib.add_render_layer_observer()")
    cmds.evalDeferred(
        "from openpype.hosts.maya.api import lib;"
        "lib.add_render_layer_change_observer()")
    # # Update current task for the current scene
    # update_task_from_path(cmds.file(query=True, sceneName=True))

    # Validate FPS after update_task_from_path to
    # ensure it is using correct FPS for the asset
    lib.validate_fps()
    lib.fix_incompatible_containers()

    if any_outdated_containers():
        log.warning("Scene has outdated content.")

        # Find maya main window
        top_level_widgets = {w.objectName(): w for w in
                             QtWidgets.QApplication.topLevelWidgets()}
        parent = top_level_widgets.get("MayaWindow", None)

        if parent is None:
            log.info("Skipping outdated content pop-up "
                     "because Maya window can't be found.")
        else:

            # Show outdated pop-up
            def _on_show_inventory():
                host_tools.show_scene_inventory(parent=parent)

            dialog = popup.Popup(parent=parent)
            dialog.setWindowTitle("Maya scene has outdated content")
            dialog.setMessage("There are outdated containers in "
                              "your Maya scene.")
            dialog.on_clicked.connect(_on_show_inventory)
            dialog.show()

    # create lock file for the maya scene
    check_lock_on_current_file()


def on_new():
    """Set project resolution and fps when create a new file"""
    log.info("Running callback on new..")
    with lib.suspended_refresh():
        cmds.evalDeferred(
            "from openpype.hosts.maya.api import lib;"
            "lib.remove_render_layer_observer()")
        cmds.evalDeferred(
            "from openpype.hosts.maya.api import lib;"
            "lib.add_render_layer_observer()")
        cmds.evalDeferred(
            "from openpype.hosts.maya.api import lib;"
            "lib.add_render_layer_change_observer()")
        lib.set_context_settings()
    _remove_workfile_lock()


def on_task_changed():
    """Wrapped function of app initialize and maya's on task changed"""
    # Run
    menu.update_menu_task_label()

    workdir = legacy_io.Session["AVALON_WORKDIR"]
    if os.path.exists(workdir):
        log.info("Updating Maya workspace for task change to %s", workdir)
        _set_project()

        # Set Maya fileDialog's start-dir to /scenes
        frule_scene = cmds.workspace(fileRuleEntry="scene")
        cmds.optionVar(stringValue=("browserLocationmayaBinaryscene",
                                    workdir + "/" + frule_scene))

    else:
        log.warning((
            "Can't set project for new context because path does not exist: {}"
        ).format(workdir))

    with lib.suspended_refresh():
        lib.set_context_settings()
        lib.update_content_on_context_change()

    msg = "  project: {}\n  asset: {}\n  task:{}".format(
        legacy_io.active_project(),
        legacy_io.Session["AVALON_ASSET"],
        legacy_io.Session["AVALON_TASK"]
    )

    lib.show_message(
        "Context was changed",
        ("Context was changed to:\n{}".format(msg)),
    )


def before_workfile_open():
    if handle_workfile_locks():
        _remove_workfile_lock()


def before_workfile_save(event):
    project_name = legacy_io.active_project()
    if handle_workfile_locks():
        _remove_workfile_lock()
    workdir_path = event["workdir_path"]
    if workdir_path:
        create_workspace_mel(workdir_path, project_name)


def display_warning(message, show_cancel=False):
    """Show feedback to user.

        Returns:
            bool
        """

    from qtpy import QtWidgets

    accept = QtWidgets.QMessageBox.Ok
    if show_cancel:
        buttons = accept | QtWidgets.QMessageBox.Cancel
    else:
        buttons = accept

    state = QtWidgets.QMessageBox.warning(
        None,
        "",
        message,
        buttons=buttons,
        defaultButton=accept
    )

    return state == accept


def workfile_save_before_xgen(event):
    """Manage Xgen external files when switching context.

    Xgen has various external files that needs to be unique and relative to the
    workfile, so we need to copy and potentially overwrite these files when
    switching context.

    Args:
        event (Event) - openpype/lib/events.py
    """
    if not cmds.pluginInfo("xgenToolkit", query=True, loaded=True):
        return

    import xgenm

    current_work_dir = legacy_io.Session["AVALON_WORKDIR"].replace("\\", "/")
    expected_work_dir = event.data["workdir_path"].replace("\\", "/")
    if current_work_dir == expected_work_dir:
        return

    palettes = cmds.ls(type="xgmPalette", long=True)
    if not palettes:
        return

    transfers = []
    overwrites = []
    attribute_changes = {}
    attrs = ["xgFileName", "xgBaseFile"]
    for palette in palettes:
        sanitized_palette = palette.replace("|", "")
        project_path = xgenm.getAttr("xgProjectPath", sanitized_palette)
        _, maya_extension = os.path.splitext(event.data["filename"])

        for attr in attrs:
            node_attr = "{}.{}".format(palette, attr)
            attr_value = cmds.getAttr(node_attr)

            if not attr_value:
                continue

            source = os.path.join(project_path, attr_value)

            attr_value = event.data["filename"].replace(
                maya_extension,
                "__{}{}".format(
                    sanitized_palette.replace(":", "__"),
                    os.path.splitext(attr_value)[1]
                )
            )
            target = os.path.join(expected_work_dir, attr_value)

            transfers.append((source, target))
            attribute_changes[node_attr] = attr_value

        relative_path = xgenm.getAttr(
            "xgDataPath", sanitized_palette
        ).split(os.pathsep)[0]
        absolute_path = relative_path.replace("${PROJECT}", project_path)
        for root, _, files in os.walk(absolute_path):
            for f in files:
                source = os.path.join(root, f).replace("\\", "/")
                target = source.replace(project_path, expected_work_dir + "/")
                transfers.append((source, target))
                if os.path.exists(target):
                    overwrites.append(target)

    # Ask user about overwriting files.
    if overwrites:
        msg = (
            "WARNING! Potential loss of data.\n\n"
            "Found duplicate Xgen files in new context.\n"
            "Do you want to overwrite?\n\n{}".format("\n".join(overwrites))
        )
        accept = display_warning(msg, show_cancel=True)
        if not accept:
            return

    for source, destination in transfers:
        if not os.path.exists(os.path.dirname(destination)):
            os.makedirs(os.path.dirname(destination))
        shutil.copy(source, destination)

    for attribute, value in attribute_changes.items():
        cmds.setAttr(attribute, value, type="string")


def after_workfile_save(event):
    workfile_name = event["filename"]
    if (
        handle_workfile_locks()
        and workfile_name
        and not is_workfile_locked(workfile_name)
    ):
        create_workfile_lock(workfile_name)


class MayaDirmap(HostDirmap):
    def on_enable_dirmap(self):
        cmds.dirmap(en=True)

    def dirmap_routine(self, source_path, destination_path):
        cmds.dirmap(m=(source_path, destination_path))
        cmds.dirmap(m=(destination_path, source_path))<|MERGE_RESOLUTION|>--- conflicted
+++ resolved
@@ -114,14 +114,10 @@
         register_event_callback("taskChanged", on_task_changed)
         register_event_callback("workfile.open.before", before_workfile_open)
         register_event_callback("workfile.save.before", before_workfile_save)
-<<<<<<< HEAD
         register_event_callback(
             "workfile.save.before", workfile_save_before_xgen
         )
-        register_event_callback("workfile.save.before", after_workfile_save)
-=======
         register_event_callback("workfile.save.after", after_workfile_save)
->>>>>>> 0df955c2
 
     def open_workfile(self, filepath):
         return open_file(filepath)
