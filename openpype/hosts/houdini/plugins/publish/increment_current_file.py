--- conflicted
+++ resolved
@@ -17,16 +17,12 @@
     label = "Increment current file"
     order = pyblish.api.IntegratorOrder + 9.0
     hosts = ["houdini"]
-<<<<<<< HEAD
     families = ["workfile",
                 "redshift_rop",
                 "arnold_rop",
                 "mantra_rop",
                 "karma_rop",
                 "usdrender"]
-=======
-    families = ["workfile", "redshift_rop", "arnold_rop", "usdrender"]
->>>>>>> 5218b655
     optional = True
 
     def process(self, context):
