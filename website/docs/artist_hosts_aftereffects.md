---
id: artist_hosts_aftereffects
title: AfterEffects
sidebar_label: AfterEffects
---
<!-- based on PS implementation, same principle and menu -->
## Available Tools

-   [Work Files](artist_tools_workfiles)
-   [Create](artist_tools_creator)
-   [Load](artist_tools_loader)
-   [Publish](artist_tools_publisher)
-   [Manage](artist_tools_inventory)
-   [Subset Manager](artist_tools_subset_manager)

## Setup

To install the extension, download, install [Anastasyi's Extension Manager](https://install.anastasiy.com/). Open Anastasyi's Extension Manager and select AfterEffects in menu. Then go to `{path to pype}hosts/aftereffects/api/extension.zxp`. 

Drag extension.zxp and drop it to Anastasyi's Extension Manager. The extension will install itself. 

## Implemented functionality

AfterEffects implementation currently allows you to import and add various media to composition (image plates, renders, audio files, video files etc.)
and send prepared composition for rendering to Deadline or render locally. 

## Usage

When you launch AfterEffects you will be met with the Workfiles app. If don't 
have any previous workfiles, you can just close this window.

Workfiles tools takes care of saving your .AEP files in the correct location and under
a correct name. You should use it instead of standard file saving dialog.

In AfterEffects you'll find the tools in the `OpenPype` extension:

![Extension](assets/photoshop_extension.PNG) <!-- same menu as in PS -->

You can show the extension panel by going to `Window` > `Extensions` > `OpenPype`.

### Publish

When you are ready to share some work, you will need to publish it. This is done by opening the `Publisher` through the `Publish...` button.

There is always instance for workfile created automatically (see 'workfileCompositing' item in `Subsets to publish` column.) This allows to publish (and therefore backup)
workfile which is used to produce another publishable elements (as `image` and `review` items).

Main publishable item in AfterEffects will be of `render` family. Result of this item (instance) is picture sequence that could be a final delivery product or loaded and used in another DCCs.

First select existing composition and then press `Create >>>` in middle column of `Publisher`.

After this process you should have something like this:

![Highlights](assets/aftereffects_publish_instance.png)

Name of publishable instance (eg. subset name) could be configured with a template in `project_settings/global/tools/creator/subset_name_profiles`.
(This must be configured by admin who has access to Openpype Settings.)

Trash icon under the list of instances allows to delete any selected `render` instance.

Workfile instance will be automatically recreated though. If you do not want to publish it, use pill toggle on the instance item.

If you would like to modify publishable instance, click on `Publish` tab at the top. This would allow you to change name of publishable
instances, disable them from publishing, change their task etc.

Publisher allows publishing into different context, just click on any instance, update `Variant`, `Asset` or `Task` in the form in the middle and don't forget to click on the 'Confirm' button.

#### RenderQueue

AE's Render Queue is required for publishing locally or on a farm. Artist needs to configure expected result format (extension, resolution) in the Render Queue in an Output module. 
Currently its expected to have only single render item per composition in the Render Queue.


AE might throw some warning windows during publishing locally, so please pay attention to them in a case publishing seems to be stuck in a `Extract Local Render`.

#### Repair Validation Issues

If you would like to run validation rules set by your Studio, click on funnel icon at the bottom right. This will run through all
enabled instances, you could see more information after clicking on `Details` tab.

If there is some issue in validator phase, you will receive something like this:
![Validation error](assets/aftereffects_publish_failed.png)

All validators will give some description about what the issue is. You can inspect this by clicking on items in the left column.

If there is an option of automatic repair, there will be `Repair` button on the right. In other case you need to fix the issue manually.
(By deleting and recreating instance, changing workfile setting etc.)

#### Render instance options

<<<<<<< HEAD
There are currently 2 options of `render` item:
- Render of farm - allows offload rendering and publishing to Deadline - requires Deadline module being enabled
- Validate Scene Settings - enables validation plugin which controls setting in DB (or asset control system like Ftrak) and scene itself

![Configuration of render instance](assets/aftereffects_render_instance.png)

#### Buttons on the bottom right are for:
- `Refresh publishing` - set publishing process to starting position - useful if previous publish failed, or you changed configuration of a publish
- `Stop/pause publishing` - if you would like to pause publishing process at any time
- `Validate` - if you would like to run only collecting and validating phases (nothing will be published yet)
- `Publish` - standard way how to kick off full publishing process
=======
You may encounter issues with publishing which will be indicated with red squares. If these issues are within the validation section, then you can fix the issue. If there are issues outside of validation section, please let the OpenPype team know. For More details have a look at the general [Publish](artist_tools_publisher) documentation.
>>>>>>> aeb1ee0d

### Load

When you want to load existing published work, you can use the `Loader` tool. You can reach it in the extension's panel.

![Loader](assets/photoshop_loader.PNG) <!-- picture needs to be changed -->

The supported families for loading into AfterEffects are:

- `image`
- `plate`
- `render`
- `prerender`
- `review`
- `audio`
- `background` `(set of images sorted in predefined order)`

To load an item, right-click on the subset you want and choose a representation you want to load:

![Loader](assets/photoshop_loader_load.gif)

### Manage

Now that we have some content loaded, you can manage which version is loaded. This is done through the `Scene Manager`. You can reach it through the extension's `Manage` button.

:::note
Loaded images have to stay as smart layers in order to be updated. If you rasterize the layer, you can no longer update it to a different version using OpenPype tools.
:::

![Loader](assets/photoshop_manage.PNG)

You can switch to a previous version of the image or update to the latest.

![Loader](assets/photoshop_manage_switch.gif)
![Loader](assets/photoshop_manage_update.gif)

#### Support help
If you would like to ask for help admin or support, you could use any of the three options on the `Note` button on bottom left:
- `Go to details` - switches into a more detailed list of published instances and plugins.
- `Copy report` - stash full publishing log to a clipboard
- `Export report` - save log into a file for sending it via mail or any communication tool

If you are able to fix the workfile yourself, use the first button on the right to set the UI to initial state before publish. (Click the `Publish` button to start again.)

#### Legacy instances

All screenshots from Publish are from updated dialog, before publishing was being done by regular `Pyblish` tool.
New publishing process should be backward compatible, eg. if you have a workfile with instances created in the previous publishing approach, they will be translated automatically and
could be used right away.

If you hit on unexpected behaviour with old instances, contact support first, then you could try to delete and recreate instances from scratch.
Nuclear option is to purge workfile metadata in `Window > Metadata > Basic > Label`. This is only for most determined daredevils though!<|MERGE_RESOLUTION|>--- conflicted
+++ resolved
@@ -88,7 +88,6 @@
 
 #### Render instance options
 
-<<<<<<< HEAD
 There are currently 2 options of `render` item:
 - Render of farm - allows offload rendering and publishing to Deadline - requires Deadline module being enabled
 - Validate Scene Settings - enables validation plugin which controls setting in DB (or asset control system like Ftrak) and scene itself
@@ -100,9 +99,6 @@
 - `Stop/pause publishing` - if you would like to pause publishing process at any time
 - `Validate` - if you would like to run only collecting and validating phases (nothing will be published yet)
 - `Publish` - standard way how to kick off full publishing process
-=======
-You may encounter issues with publishing which will be indicated with red squares. If these issues are within the validation section, then you can fix the issue. If there are issues outside of validation section, please let the OpenPype team know. For More details have a look at the general [Publish](artist_tools_publisher) documentation.
->>>>>>> aeb1ee0d
 
 ### Load
 
