---
id: module_deadline
title: Deadline Administration
sidebar_label: Deadline
---

import Tabs from '@theme/Tabs';
import TabItem from '@theme/TabItem';


## Preparation

For [AWS Thinkbox Deadline](https://www.awsthinkbox.com/deadline) support you need to set a few things up in both OpenPype and Deadline itself

1. Deploy OpenPype executable to all nodes of Deadline farm. See [Install & Run](admin_use)

<<<<<<< HEAD
2. Enable Deadline Module in the [OpenPype Admin Settings](admin_settings_system#deadline)

3. Set up *Deadline Web API service*. For more details on how to do it, see [here](https://docs.thinkboxsoftware.com/products/deadline/10.0/1_User%20Manual/manual/web-service.html).

4. Point OpenPype to your deadline webservice URL in the [OpenPype Admin Settings](admin_settings_system#deadline)
=======
2. Enable Deadline module it in the [settings](admin_settings_system.md#deadline)

3. Set up *Deadline Web API service*. For more details on how to do it, see [here](https://docs.thinkboxsoftware.com/products/deadline/10.0/1_User%20Manual/manual/web-service.html).

4. Point OpenPype to your deadline webservice URL in the [settings](admin_settings_system.md#deadline)
>>>>>>> 666d161d

5. Install our custom plugin and scripts to your deadline repository. It should be as simple as copying content of `openPype/vendor/deadline/custom` to `path/to/your/deadline/repository/custom`


## Configuration

OpenPype integration with Deadline consists of two parts, an `OpenPype` Deadline Plug-in a `GlobalJobPreLoad` script that gets triggered for each job and
 handles populating render and publish jobs with proper environment variables.

The `OpenPype` Deadline Plug-in must be configured to point to a valid OpenPype executable location. The executable need to be installed to 
destinations accessible by DL process. Check permissions (must be executable and accessible by Deadline process)

- Enable `Tools > Super User Mode` in Deadline Monitor

- Go to `Tools > Configure Plugins...`, find `OpenPype` in the list on the left side, find location of OpenPype 
executable. It is recommended to use the `openpype_console` executable as it provides a bit more logging.

- In case of multi OS farms, provide multiple locations, each node goes through a list and tries to find the first accessible
 location for itself.

![Configure plugin](assets/deadline_configure_plugin.png)

## Troubleshooting

#### Publishing jobs fail directly in DCCs

- Double check that all previously described steps were finished
- Check that `deadlinewebservice` is running on DL server 
- Check that user's machine has access to deadline server on configured port

#### Jobs are failing on DL side

Each publishing from OpenPype consists of 2 jobs, first one is rendering, second one is the publishing job (triggered after successful finish of the rendering job).

![Jobs in DL](assets/deadline_fail.png)

- Jobs are failing with `OpenPype executable was not found` error

    Check if OpenPype is installed on the Worker handling this job and ensure `OpenPype` Deadline Plug-in is properly [configured](#configuration) 


- Publishing job is failing with `ffmpeg not installed` error
 
    OpenPype executable has to have access to `ffmpeg` executable, check OpenPype `Setting > General`

    ![FFmpeg setting](assets/ffmpeg_path.png)

- Both jobs finished successfully, but there is no review on Ftrack

    Make sure that you correctly set published family to be send to Ftrack. 

    ![Ftrack Family](assets/ftrack/ftrack-collect-main.png)

    Example: I want send to Ftrack review of rendered images from Harmony :
        - `Host names`: "harmony"
        - `Families`: "render" 
        - `Add Ftrack Family` to "Enabled"
  
    Make sure that you actually configured to create review for published subset in `project_settings/ftrack/publish/CollectFtrackFamily`

    ![Ftrack Family](assets/deadline_review.png)

    Example: I want to create review for all reviewable subsets in Harmony : 
      - Add "harmony" as a new key an ".*" as a value.


- Rendering jobs are stuck in 'Queued' state or failing

    Make sure that your Deadline is not limiting specific jobs to be run only on specific machines. (Eg. only some machines have installed particular application.)
    
    Check `project_settings/deadline`
  
    ![Deadline group](assets/deadline_group.png)

    Example: I have separated machines with "Harmony" installed into "harmony" group on Deadline. I want rendering jobs published from Harmony to run only on those machines.<|MERGE_RESOLUTION|>--- conflicted
+++ resolved
@@ -12,23 +12,15 @@
 
 For [AWS Thinkbox Deadline](https://www.awsthinkbox.com/deadline) support you need to set a few things up in both OpenPype and Deadline itself
 
-1. Deploy OpenPype executable to all nodes of Deadline farm. See [Install & Run](admin_use)
+1. Deploy OpenPype executable to all nodes of Deadline farm. See [Install & Run](admin_use).
 
-<<<<<<< HEAD
-2. Enable Deadline Module in the [OpenPype Admin Settings](admin_settings_system#deadline)
+2. Enable Deadline Module in the [OpenPype Admin Settings](admin_settings_system.md#deadline).
 
 3. Set up *Deadline Web API service*. For more details on how to do it, see [here](https://docs.thinkboxsoftware.com/products/deadline/10.0/1_User%20Manual/manual/web-service.html).
 
-4. Point OpenPype to your deadline webservice URL in the [OpenPype Admin Settings](admin_settings_system#deadline)
-=======
-2. Enable Deadline module it in the [settings](admin_settings_system.md#deadline)
+4. Point OpenPype to your deadline webservice URL in the [OpenPype Admin Settings](admin_settings_system.md#deadline).
 
-3. Set up *Deadline Web API service*. For more details on how to do it, see [here](https://docs.thinkboxsoftware.com/products/deadline/10.0/1_User%20Manual/manual/web-service.html).
-
-4. Point OpenPype to your deadline webservice URL in the [settings](admin_settings_system.md#deadline)
->>>>>>> 666d161d
-
-5. Install our custom plugin and scripts to your deadline repository. It should be as simple as copying content of `openPype/vendor/deadline/custom` to `path/to/your/deadline/repository/custom`
+5. Install our custom plugin and scripts to your deadline repository. It should be as simple as copying content of `openPype/vendor/deadline/custom` to `path/to/your/deadline/repository/custom`.
 
 
 ## Configuration
