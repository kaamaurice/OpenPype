--- conflicted
+++ resolved
@@ -61,7 +61,6 @@
 
             cmds.connectAttr("time1.outTime", "%s.currentTime" % yeti_node)
 
-<<<<<<< HEAD
             # Apply explicit colorbleed ID to node
             shape_id = settings["cbId"]
             asset_id = shape_id.split(":", 1)[0]
@@ -69,26 +68,6 @@
             lib.set_id(node=yeti_node,
                        unique_id=shape_id,
                        overwrite=True)
-=======
-            # Note: the shape is created, we will need to add a new ID for the
-            # transform node of the new Yeti node
-            shapenode_id = settings["cbId"]
-            asset_id = shapenode_id.split(":", 1)[0]
-
-            # Apply colorbleed ID to node
-            lib.set_id(node=yeti_node, unique_id=shapenode_id, overwrite=True)
-
-            # Though singular the generate_ids function needs list and as
-            # the result is returned as a list we can take advantage of that
-            # Todo: (Wijnand) double check this behavior!
-            transform_nodes = cmds.listRelatives(yeti_node, parent=True) or []
-            if not transform_nodes:
-                raise RuntimeError("Something went wrong during creation of"
-                                   "the pgYetiMaya node")
-
-            lib.generate_ids(nodes=transform_nodes, asset_id=asset_id)
-
->>>>>>> f77c82cd
             settings.pop("cbId", None)
 
             # Apply new colorbleed ID to transform node
@@ -129,11 +108,8 @@
             cmds.setAttr("%s.fileMode" % yeti_node, 1)
 
             nodes.append(yeti_node)
-<<<<<<< HEAD
             nodes.append(transform_node)
-=======
-            nodes.extend(transform_nodes)
->>>>>>> f77c82cd
+
 
         group_name = "{}:{}".format(namespace, asset["name"])
         group_node = cmds.group(nodes, name=group_name)
