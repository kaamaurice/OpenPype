--- conflicted
+++ resolved
@@ -1,7 +1,4 @@
-<<<<<<< HEAD
-=======
 import os
->>>>>>> 8c2db60b
 import sys
 import argparse
 import logging
@@ -49,14 +46,7 @@
                     desctiption = data['description']
                 except Exception:
                     desctiption = '*No description*'
-<<<<<<< HEAD
-                try:
-                    user = job['user']['username']
-                except Exception:
-                    user = '*No user'
-=======
                 user = job['user']['username']
->>>>>>> 8c2db60b
                 created = job['created_at'].strftime('%d.%m.%Y %H:%M:%S')
                 label = '{} - {} - {}'.format(
                     desctiption, created, user
