--- conflicted
+++ resolved
@@ -190,11 +190,7 @@
         os.environ["AVALON_APP"] = self.identifier.split("_")[0]
         os.environ["AVALON_APP_NAME"] = self.identifier
 
-<<<<<<< HEAD
         anatomy = Anatomy()
-=======
-        anatomy = Anatomy(project=project_name)
->>>>>>> 03d85faf
 
         hierarchy = ""
         parents = database[project_name].find_one({
