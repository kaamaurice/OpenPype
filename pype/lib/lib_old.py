import os
import re
import logging
import itertools
import contextlib
import subprocess

import avalon.api

log = logging.getLogger(__name__)


# Special naming case for subprocess since its a built-in method.
def _subprocess(*args, **kwargs):
    """Convenience method for getting output errors for subprocess.

    Entered arguments and keyword arguments are passed to subprocess Popen.

    Args:
        *args: Variable length arument list passed to Popen.
        **kwargs : Arbitary keyword arguments passed to Popen. Is possible to
            pass `logging.Logger` object under "logger" if want to use
            different than lib's logger.

    Returns:
        str: Full output of subprocess concatenated stdout and stderr.

    Raises:
        RuntimeError: Exception is raised if process finished with nonzero
            return code.
    """

    # Get environents from kwarg or use current process environments if were
    # not passed.
    env = kwargs.get("env") or os.environ
    # Make sure environment contains only strings
    filtered_env = {k: str(v) for k, v in env.items()}

    # Use lib's logger if was not passed with kwargs.
    logger = kwargs.pop("logger", log)

    # set overrides
    kwargs['stdout'] = kwargs.get('stdout', subprocess.PIPE)
    kwargs['stderr'] = kwargs.get('stderr', subprocess.PIPE)
    kwargs['stdin'] = kwargs.get('stdin', subprocess.PIPE)
    kwargs['env'] = filtered_env

    proc = subprocess.Popen(*args, **kwargs)

    full_output = ""
    _stdout, _stderr = proc.communicate()
    if _stdout:
        _stdout = _stdout.decode("utf-8")
        full_output += _stdout
        logger.debug(_stdout)

    if _stderr:
        _stderr = _stderr.decode("utf-8")
        # Add additional line break if output already containt stdout
        if full_output:
            full_output += "\n"
        full_output += _stderr
        logger.warning(_stderr)

    if proc.returncode != 0:
        exc_msg = "Executing arguments was not successful: \"{}\"".format(args)
        if _stdout:
            exc_msg += "\n\nOutput:\n{}".format(_stdout)

        if _stderr:
            exc_msg += "Error:\n{}".format(_stderr)

        raise RuntimeError(exc_msg)

    return full_output


<<<<<<< HEAD
# Avalon databse functions


def get_hierarchy(asset_name=None):
    """Obtain asset hierarchy path string from mongo db.

    Returns:
        string: asset hierarchy path

    """
    if not asset_name:
        asset_name = io.Session.get("AVALON_ASSET", os.environ["AVALON_ASSET"])

    asset_entity = io.find_one({
        "type": 'asset',
        "name": asset_name
    })

    not_set = "PARENTS_NOT_SET"
    entity_parents = asset_entity.get("data", {}).get("parents", not_set)

    # If entity already have parents then just return joined
    if entity_parents != not_set:
        return "/".join(entity_parents)

    # Else query parents through visualParents and store result to entity
    hierarchy_items = []
    entity = asset_entity
    while True:
        parent_id = entity.get("data", {}).get("visualParent")
        if not parent_id:
            break
        entity = io.find_one({"_id": parent_id})
        hierarchy_items.append(entity["name"])

    # Add parents to entity data for next query
    entity_data = asset_entity.get("data", {})
    entity_data["parents"] = hierarchy_items
    io.update_many(
        {"_id": asset_entity["_id"]},
        {"$set": {"data": entity_data}}
    )

    return "/".join(hierarchy_items)


def is_latest(representation):
    """Return whether the representation is from latest version.

    Args:
        representation (dict): The representation document from the database.

    Returns:
        bool: Whether the representation is of latest version.

    """
    version = io.find_one({"_id": representation['parent']})
    if version["type"] == "master_version":
        return True

    # Get highest version under the parent
    highest_version = io.find_one({
        "type": "version",
        "parent": version["parent"]
    }, sort=[("name", -1)], projection={"name": True})

    if version['name'] == highest_version['name']:
        return True
    else:
        return False


def any_outdated():
    """Return whether the current scene has any outdated content."""
    checked = set()
    host = avalon.api.registered_host()
    for container in host.ls():
        representation = container['representation']
        if representation in checked:
            continue

        representation_doc = io.find_one(
            {
                "_id": io.ObjectId(representation),
                "type": "representation"
            },
            projection={"parent": True}
        )
        if representation_doc and not is_latest(representation_doc):
            return True

        log.debug("Container '{objectName}' has an invalid "
                  "representation, it is missing in the "
                  "database".format(**container))

        checked.add(representation)
    return False


def switch_item(container,
                asset_name=None,
                subset_name=None,
                representation_name=None):
    """Switch container asset, subset or representation of a container by name.

    It'll always switch to the latest version - of course a different
    approach could be implemented.

    Args:
        container (dict): data of the item to switch with
        asset_name (str): name of the asset
        subset_name (str): name of the subset
        representation_name (str): name of the representation

    Returns:
        dict

    """

    if all(not x for x in [asset_name, subset_name, representation_name]):
        raise ValueError("Must have at least one change provided to switch.")

    # Collect any of current asset, subset and representation if not provided
    # so we can use the original name from those.
    if any(not x for x in [asset_name, subset_name, representation_name]):
        _id = io.ObjectId(container["representation"])
        representation = io.find_one({"type": "representation", "_id": _id})
        version, subset, asset, project = io.parenthood(representation)

        if asset_name is None:
            asset_name = asset["name"]

        if subset_name is None:
            subset_name = subset["name"]

        if representation_name is None:
            representation_name = representation["name"]

    # Find the new one
    asset = io.find_one({
        "name": asset_name,
        "type": "asset"
    })
    assert asset, ("Could not find asset in the database with the name "
                   "'%s'" % asset_name)

    subset = io.find_one({
        "name": subset_name,
        "type": "subset",
        "parent": asset["_id"]
    })
    assert subset, ("Could not find subset in the database with the name "
                    "'%s'" % subset_name)

    version = io.find_one(
        {
            "type": "version",
            "parent": subset["_id"]
        },
        sort=[('name', -1)]
    )

    assert version, "Could not find a version for {}.{}".format(
        asset_name, subset_name
    )

    representation = io.find_one({
        "name": representation_name,
        "type": "representation",
        "parent": version["_id"]}
    )

    assert representation, ("Could not find representation in the database "
                            "with the name '%s'" % representation_name)

    avalon.api.switch(container, representation)

    return representation


def get_asset(asset_name=None):
    """ Returning asset document from database """
    if not asset_name:
        asset_name = avalon.api.Session["AVALON_ASSET"]

    asset_document = io.find_one({
        "name": asset_name,
        "type": "asset"
    })

    if not asset_document:
        raise TypeError("Entity \"{}\" was not found in DB".format(asset_name))

    return asset_document


def get_subsets(asset_name,
                regex_filter=None,
                version=None,
                representations=["exr", "dpx"]):
    """
    Query subsets with filter on name.

    The method will return all found subsets and its defined version
    and subsets. Version could be specified with number. Representation
    can be filtered.

    Arguments:
        asset_name (str): asset (shot) name
        regex_filter (raw): raw string with filter pattern
        version (str or int): `last` or number of version
        representations (list): list for all representations

    Returns:
        dict: subsets with version and representaions in keys
    """

    # query asset from db
    asset_io = io.find_one({"type": "asset", "name": asset_name})

    # check if anything returned
    assert asset_io, (
        "Asset not existing. Check correct name: `{}`").format(asset_name)

    # create subsets query filter
    filter_query = {"type": "subset", "parent": asset_io["_id"]}

    # add reggex filter string into query filter
    if regex_filter:
        filter_query.update({"name": {"$regex": r"{}".format(regex_filter)}})
    else:
        filter_query.update({"name": {"$regex": r'.*'}})

    # query all assets
    subsets = [s for s in io.find(filter_query)]

    assert subsets, ("No subsets found. Check correct filter. "
                     "Try this for start `r'.*'`: "
                     "asset: `{}`").format(asset_name)

    output_dict = {}
    # Process subsets
    for subset in subsets:
        if not version:
            version_sel = io.find_one(
                {
                    "type": "version",
                    "parent": subset["_id"]
                },
                sort=[("name", -1)]
            )
        else:
            assert isinstance(version, int), "version needs to be `int` type"
            version_sel = io.find_one({
                "type": "version",
                "parent": subset["_id"],
                "name": int(version)
            })

        find_dict = {"type": "representation",
                     "parent": version_sel["_id"]}

        filter_repr = {"name": {"$in": representations}}

        find_dict.update(filter_repr)
        repres_out = [i for i in io.find(find_dict)]

        if len(repres_out) > 0:
            output_dict[subset["name"]] = {"version": version_sel,
                                           "representations": repres_out}

    return output_dict


def get_linked_assets(asset_entity):
    """Return linked assets for `asset_entity`."""
    inputs = asset_entity["data"].get("inputs", [])
    inputs = [io.find_one({"_id": x}) for x in inputs]
    return inputs


class BuildWorkfile:
    """Wrapper for build workfile process.

    Load representations for current context by build presets. Build presets
    are host related, since each host has it's loaders.
    """

    @staticmethod
    def map_subsets_by_family(subsets):
        subsets_by_family = collections.defaultdict(list)
        for subset in subsets:
            family = subset["data"].get("family")
            if not family:
                families = subset["data"].get("families")
                if not families:
                    continue
                family = families[0]

            subsets_by_family[family].append(subset)
        return subsets_by_family

    def process(self):
        """Main method of this wrapper.

        Building of workfile is triggered and is possible to implement
        post processing of loaded containers if necessary.
        """
        containers = self.build_workfile()

        return containers

    def build_workfile(self):
        """Prepares and load containers into workfile.

        Loads latest versions of current and linked assets to workfile by logic
        stored in Workfile profiles from presets. Profiles are set by host,
        filtered by current task name and used by families.

        Each family can specify representation names and loaders for
        representations and first available and successful loaded
        representation is returned as container.

        At the end you'll get list of loaded containers per each asset.

        loaded_containers [{
            "asset_entity": <AssetEntity1>,
            "containers": [<Container1>, <Container2>, ...]
        }, {
            "asset_entity": <AssetEntity2>,
            "containers": [<Container3>, ...]
        }, {
            ...
        }]
        """
        # Get current asset name and entity
        current_asset_name = io.Session["AVALON_ASSET"]
        current_asset_entity = io.find_one({
            "type": "asset",
            "name": current_asset_name
        })

        # Skip if asset was not found
        if not current_asset_entity:
            print("Asset entity with name `{}` was not found".format(
                current_asset_name
            ))
            return

        # Prepare available loaders
        loaders_by_name = {}
        for loader in avalon.api.discover(avalon.api.Loader):
            loader_name = loader.__name__
            if loader_name in loaders_by_name:
                raise KeyError(
                    "Duplicated loader name {0}!".format(loader_name)
                )
            loaders_by_name[loader_name] = loader

        # Skip if there are any loaders
        if not loaders_by_name:
            log.warning("There are no registered loaders.")
            return

        # Get current task name
        current_task_name = io.Session["AVALON_TASK"]

        # Load workfile presets for task
        build_presets = self.get_build_presets(current_task_name)

        # Skip if there are any presets for task
        if not build_presets:
            log.warning(
                "Current task `{}` does not have any loading preset.".format(
                    current_task_name
                )
            )
            return

        # Get presets for loading current asset
        current_context_profiles = build_presets.get("current_context")
        # Get presets for loading linked assets
        link_context_profiles = build_presets.get("linked_assets")
        # Skip if both are missing
        if not current_context_profiles and not link_context_profiles:
            log.warning("Current task `{}` has empty loading preset.".format(
                current_task_name
            ))
            return

        elif not current_context_profiles:
            log.warning((
                "Current task `{}` doesn't have any loading"
                " preset for it's context."
            ).format(current_task_name))

        elif not link_context_profiles:
            log.warning((
                "Current task `{}` doesn't have any"
                "loading preset for it's linked assets."
            ).format(current_task_name))

        # Prepare assets to process by workfile presets
        assets = []
        current_asset_id = None
        if current_context_profiles:
            # Add current asset entity if preset has current context set
            assets.append(current_asset_entity)
            current_asset_id = current_asset_entity["_id"]

        if link_context_profiles:
            # Find and append linked assets if preset has set linked mapping
            link_assets = get_linked_assets(current_asset_entity)
            if link_assets:
                assets.extend(link_assets)

        # Skip if there are no assets. This can happen if only linked mapping
        # is set and there are no links for his asset.
        if not assets:
            log.warning(
                "Asset does not have linked assets. Nothing to process."
            )
            return

        # Prepare entities from database for assets
        prepared_entities = self._collect_last_version_repres(assets)

        # Load containers by prepared entities and presets
        loaded_containers = []
        # - Current asset containers
        if current_asset_id and current_asset_id in prepared_entities:
            current_context_data = prepared_entities.pop(current_asset_id)
            loaded_data = self.load_containers_by_asset_data(
                current_context_data, current_context_profiles, loaders_by_name
            )
            if loaded_data:
                loaded_containers.append(loaded_data)

        # - Linked assets container
        for linked_asset_data in prepared_entities.values():
            loaded_data = self.load_containers_by_asset_data(
                linked_asset_data, link_context_profiles, loaders_by_name
            )
            if loaded_data:
                loaded_containers.append(loaded_data)

        # Return list of loaded containers
        return loaded_containers

    def get_build_presets(self, task_name):
        """ Returns presets to build workfile for task name.

        Presets are loaded for current project set in
        io.Session["AVALON_PROJECT"], filtered by registered host
        and entered task name.

        :param task_name: Task name used for filtering build presets.
        :type task_name: str
        :return: preset per eneter task
        :rtype: dict | None
        """
        host_name = avalon.api.registered_host().__name__.rsplit(".", 1)[-1]
        presets = config.get_presets(io.Session["AVALON_PROJECT"])
        # Get presets for host
        build_presets = (
            presets["plugins"]
            .get(host_name, {})
            .get("workfile_build")
        )
        if not build_presets:
            return

        task_name_low = task_name.lower()
        per_task_preset = None
        for preset in build_presets:
            preset_tasks = preset.get("tasks") or []
            preset_tasks_low = [task.lower() for task in preset_tasks]
            if task_name_low in preset_tasks_low:
                per_task_preset = preset
                break

        return per_task_preset

    def _filter_build_profiles(self, build_profiles, loaders_by_name):
        """ Filter build profiles by loaders and prepare process data.

        Valid profile must have "loaders", "families" and "repre_names" keys
        with valid values.
        - "loaders" expects list of strings representing possible loaders.
        - "families" expects list of strings for filtering
                     by main subset family.
        - "repre_names" expects list of strings for filtering by
                        representation name.

        Lowered "families" and "repre_names" are prepared for each profile with
        all required keys.

        :param build_profiles: Profiles for building workfile.
        :type build_profiles: dict
        :param loaders_by_name: Available loaders per name.
        :type loaders_by_name: dict
        :return: Filtered and prepared profiles.
        :rtype: list
        """
        valid_profiles = []
        for profile in build_profiles:
            # Check loaders
            profile_loaders = profile.get("loaders")
            if not profile_loaders:
                log.warning((
                    "Build profile has missing loaders configuration: {0}"
                ).format(json.dumps(profile, indent=4)))
                continue

            # Check if any loader is available
            loaders_match = False
            for loader_name in profile_loaders:
                if loader_name in loaders_by_name:
                    loaders_match = True
                    break

            if not loaders_match:
                log.warning((
                    "All loaders from Build profile are not available: {0}"
                ).format(json.dumps(profile, indent=4)))
                continue

            # Check families
            profile_families = profile.get("families")
            if not profile_families:
                log.warning((
                    "Build profile is missing families configuration: {0}"
                ).format(json.dumps(profile, indent=4)))
                continue

            # Check representation names
            profile_repre_names = profile.get("repre_names")
            if not profile_repre_names:
                log.warning((
                    "Build profile is missing"
                    " representation names filtering: {0}"
                ).format(json.dumps(profile, indent=4)))
                continue

            # Prepare lowered families and representation names
            profile["families_lowered"] = [
                fam.lower() for fam in profile_families
            ]
            profile["repre_names_lowered"] = [
                name.lower() for name in profile_repre_names
            ]

            valid_profiles.append(profile)

        return valid_profiles

    def _prepare_profile_for_subsets(self, subsets, profiles):
        """Select profile for each subset byt it's data.

        Profiles are filtered for each subset individually.
        Profile is filtered by subset's family, optionally by name regex and
        representation names set in profile.
        It is possible to not find matching profile for subset, in that case
        subset is skipped and it is possible that none of subsets have
        matching profile.

        :param subsets: Subset documents.
        :type subsets: list
        :param profiles: Build profiles.
        :type profiles: dict
        :return: Profile by subset's id.
        :rtype: dict
        """
        # Prepare subsets
        subsets_by_family = self.map_subsets_by_family(subsets)

        profiles_per_subset_id = {}
        for family, subsets in subsets_by_family.items():
            family_low = family.lower()
            for profile in profiles:
                # Skip profile if does not contain family
                if family_low not in profile["families_lowered"]:
                    continue

                # Precompile name filters as regexes
                profile_regexes = profile.get("subset_name_filters")
                if profile_regexes:
                    _profile_regexes = []
                    for regex in profile_regexes:
                        _profile_regexes.append(re.compile(regex))
                    profile_regexes = _profile_regexes

                # TODO prepare regex compilation
                for subset in subsets:
                    # Verify regex filtering (optional)
                    if profile_regexes:
                        valid = False
                        for pattern in profile_regexes:
                            if re.match(pattern, subset["name"]):
                                valid = True
                                break

                        if not valid:
                            continue

                    profiles_per_subset_id[subset["_id"]] = profile

                # break profiles loop on finding the first matching profile
                break
        return profiles_per_subset_id

    def load_containers_by_asset_data(
        self, asset_entity_data, build_profiles, loaders_by_name
    ):
        """Load containers for entered asset entity by Build profiles.

        :param asset_entity_data: Prepared data with subsets, last version
            and representations for specific asset.
        :type asset_entity_data: dict
        :param build_profiles: Build profiles.
        :type build_profiles: dict
        :param loaders_by_name: Available loaders per name.
        :type loaders_by_name: dict
        :return: Output contains asset document and loaded containers.
        :rtype: dict
        """

        # Make sure all data are not empty
        if not asset_entity_data or not build_profiles or not loaders_by_name:
            return

        asset_entity = asset_entity_data["asset_entity"]

        valid_profiles = self._filter_build_profiles(
            build_profiles, loaders_by_name
        )
        if not valid_profiles:
            log.warning(
                "There are not valid Workfile profiles. Skipping process."
            )
            return

        log.debug("Valid Workfile profiles: {}".format(valid_profiles))

        subsets_by_id = {}
        version_by_subset_id = {}
        repres_by_version_id = {}
        for subset_id, in_data in asset_entity_data["subsets"].items():
            subset_entity = in_data["subset_entity"]
            subsets_by_id[subset_entity["_id"]] = subset_entity

            version_data = in_data["version"]
            version_entity = version_data["version_entity"]
            version_by_subset_id[subset_id] = version_entity
            repres_by_version_id[version_entity["_id"]] = (
                version_data["repres"]
            )

        if not subsets_by_id:
            log.warning("There are not subsets for asset {0}".format(
                asset_entity["name"]
            ))
            return

        profiles_per_subset_id = self._prepare_profile_for_subsets(
            subsets_by_id.values(), valid_profiles
        )
        if not profiles_per_subset_id:
            log.warning("There are not valid subsets.")
            return

        valid_repres_by_subset_id = collections.defaultdict(list)
        for subset_id, profile in profiles_per_subset_id.items():
            profile_repre_names = profile["repre_names_lowered"]

            version_entity = version_by_subset_id[subset_id]
            version_id = version_entity["_id"]
            repres = repres_by_version_id[version_id]
            for repre in repres:
                repre_name_low = repre["name"].lower()
                if repre_name_low in profile_repre_names:
                    valid_repres_by_subset_id[subset_id].append(repre)

        # DEBUG message
        msg = "Valid representations for Asset: `{}`".format(
            asset_entity["name"]
        )
        for subset_id, repres in valid_repres_by_subset_id.items():
            subset = subsets_by_id[subset_id]
            msg += "\n# Subset Name/ID: `{}`/{}".format(
                subset["name"], subset_id
            )
            for repre in repres:
                msg += "\n## Repre name: `{}`".format(repre["name"])

        log.debug(msg)

        containers = self._load_containers(
            valid_repres_by_subset_id, subsets_by_id,
            profiles_per_subset_id, loaders_by_name
        )

        return {
            "asset_entity": asset_entity,
            "containers": containers
        }

    def _load_containers(
        self, repres_by_subset_id, subsets_by_id,
        profiles_per_subset_id, loaders_by_name
    ):
        """Real load by collected data happens here.

        Loading of representations per subset happens here. Each subset can
        loads one representation. Loading is tried in specific order.
        Representations are tried to load by names defined in configuration.
        If subset has representation matching representation name each loader
        is tried to load it until any is successful. If none of them was
        successful then next reprensentation name is tried.
        Subset process loop ends when any representation is loaded or
        all matching representations were already tried.

        :param repres_by_subset_id: Available representations mapped
            by their parent (subset) id.
        :type repres_by_subset_id: dict
        :param subsets_by_id: Subset documents mapped by their id.
        :type subsets_by_id: dict
        :param profiles_per_subset_id: Build profiles mapped by subset id.
        :type profiles_per_subset_id: dict
        :param loaders_by_name: Available loaders per name.
        :type loaders_by_name: dict
        :return: Objects of loaded containers.
        :rtype: list
        """
        loaded_containers = []
        for subset_id, repres in repres_by_subset_id.items():
            subset_name = subsets_by_id[subset_id]["name"]

            profile = profiles_per_subset_id[subset_id]
            loaders_last_idx = len(profile["loaders"]) - 1
            repre_names_last_idx = len(profile["repre_names_lowered"]) - 1

            repre_by_low_name = {
                repre["name"].lower(): repre for repre in repres
            }

            is_loaded = False
            for repre_name_idx, profile_repre_name in enumerate(
                profile["repre_names_lowered"]
            ):
                # Break iteration if representation was already loaded
                if is_loaded:
                    break

                repre = repre_by_low_name.get(profile_repre_name)
                if not repre:
                    continue

                for loader_idx, loader_name in enumerate(profile["loaders"]):
                    if is_loaded:
                        break

                    loader = loaders_by_name.get(loader_name)
                    if not loader:
                        continue
                    try:
                        container = avalon.api.load(
                            loader,
                            repre["_id"],
                            name=subset_name
                        )
                        loaded_containers.append(container)
                        is_loaded = True

                    except Exception as exc:
                        if exc == pipeline.IncompatibleLoaderError:
                            log.info((
                                "Loader `{}` is not compatible with"
                                " representation `{}`"
                            ).format(loader_name, repre["name"]))

                        else:
                            log.error(
                                "Unexpected error happened during loading",
                                exc_info=True
                            )

                        msg = "Loading failed."
                        if loader_idx < loaders_last_idx:
                            msg += " Trying next loader."
                        elif repre_name_idx < repre_names_last_idx:
                            msg += (
                                " Loading of subset `{}` was not successful."
                            ).format(subset_name)
                        else:
                            msg += " Trying next representation."
                        log.info(msg)

        return loaded_containers

    def _collect_last_version_repres(self, asset_entities):
        """Collect subsets, versions and representations for asset_entities.

        :param asset_entities: Asset entities for which want to find data
        :type asset_entities: list
        :return: collected entities
        :rtype: dict

        Example output:
        ```
        {
            {Asset ID}: {
                "asset_entity": <AssetEntity>,
                "subsets": {
                    {Subset ID}: {
                        "subset_entity": <SubsetEntity>,
                        "version": {
                            "version_entity": <VersionEntity>,
                            "repres": [
                                <RepreEntity1>, <RepreEntity2>, ...
                            ]
                        }
                    },
                    ...
                }
            },
            ...
        }
        output[asset_id]["subsets"][subset_id]["version"]["repres"]
        ```
        """

        if not asset_entities:
            return {}

        asset_entity_by_ids = {asset["_id"]: asset for asset in asset_entities}

        subsets = list(io.find({
            "type": "subset",
            "parent": {"$in": asset_entity_by_ids.keys()}
        }))
        subset_entity_by_ids = {subset["_id"]: subset for subset in subsets}

        sorted_versions = list(io.find({
            "type": "version",
            "parent": {"$in": subset_entity_by_ids.keys()}
        }).sort("name", -1))

        subset_id_with_latest_version = []
        last_versions_by_id = {}
        for version in sorted_versions:
            subset_id = version["parent"]
            if subset_id in subset_id_with_latest_version:
                continue
            subset_id_with_latest_version.append(subset_id)
            last_versions_by_id[version["_id"]] = version

        repres = io.find({
            "type": "representation",
            "parent": {"$in": last_versions_by_id.keys()}
        })

        output = {}
        for repre in repres:
            version_id = repre["parent"]
            version = last_versions_by_id[version_id]

            subset_id = version["parent"]
            subset = subset_entity_by_ids[subset_id]

            asset_id = subset["parent"]
            asset = asset_entity_by_ids[asset_id]

            if asset_id not in output:
                output[asset_id] = {
                    "asset_entity": asset,
                    "subsets": {}
                }

            if subset_id not in output[asset_id]["subsets"]:
                output[asset_id]["subsets"][subset_id] = {
                    "subset_entity": subset,
                    "version": {
                        "version_entity": version,
                        "repres": []
                    }
                }

            output[asset_id]["subsets"][subset_id]["version"]["repres"].append(
                repre
            )

        return output


def ffprobe_streams(path_to_file):
    """Load streams from entered filepath via ffprobe."""
    log.info(
        "Getting information about input \"{}\".".format(path_to_file)
    )
    args = [
        get_ffmpeg_tool_path("ffprobe"),
        "-v quiet",
        "-print_format json",
        "-show_format",
        "-show_streams",
        "\"{}\"".format(path_to_file)
    ]
    command = " ".join(args)
    log.debug("FFprobe command: \"{}\"".format(command))
    popen = subprocess.Popen(command, shell=True, stdout=subprocess.PIPE)

    popen_output = popen.communicate()[0]
    log.debug("FFprobe output: {}".format(popen_output))
    return json.loads(popen_output)["streams"]
=======
def add_tool_to_environment(tools):
    """
    It is adding dynamic environment to os environment.

    Args:
        tool (list, tuple): list of tools, name should corespond to json/toml

    Returns:
        os.environ[KEY]: adding to os.environ
    """

    import acre
    tools_env = acre.get_tools(tools)
    env = acre.compute(tools_env)
    env = acre.merge(env, current_env=dict(os.environ))
    os.environ.update(env)


@contextlib.contextmanager
def modified_environ(*remove, **update):
    """
    Temporarily updates the ``os.environ`` dictionary in-place.

    The ``os.environ`` dictionary is updated in-place so that the modification
    is sure to work in all situations.

    :param remove: Environment variables to remove.
    :param update: Dictionary of environment variables
                   and values to add/update.
    """
    env = os.environ
    update = update or {}
    remove = remove or []

    # List of environment variables being updated or removed.
    stomped = (set(update.keys()) | set(remove)) & set(env.keys())
    # Environment variables and values to restore on exit.
    update_after = {k: env[k] for k in stomped}
    # Environment variables and values to remove on exit.
    remove_after = frozenset(k for k in update if k not in env)

    try:
        env.update(update)
        [env.pop(k, None) for k in remove]
        yield
    finally:
        env.update(update_after)
        [env.pop(k) for k in remove_after]


def pairwise(iterable):
    """s -> (s0,s1), (s2,s3), (s4, s5), ..."""
    a = iter(iterable)
    return itertools.izip(a, a)


def grouper(iterable, n, fillvalue=None):
    """Collect data into fixed-length chunks or blocks

    Examples:
        grouper('ABCDEFG', 3, 'x') --> ABC DEF Gxx

    """

    args = [iter(iterable)] * n
    return itertools.izip_longest(fillvalue=fillvalue, *args)


def _rreplace(s, a, b, n=1):
    """Replace a with b in string s from right side n times"""
    return b.join(s.rsplit(a, n))


def version_up(filepath):
    """Version up filepath to a new non-existing version.

    Parses for a version identifier like `_v001` or `.v001`
    When no version present _v001 is appended as suffix.

    Returns:
        str: filepath with increased version number

    """

    dirname = os.path.dirname(filepath)
    basename, ext = os.path.splitext(os.path.basename(filepath))

    regex = r"[._]v\d+"
    matches = re.findall(regex, str(basename), re.IGNORECASE)
    if not matches:
        log.info("Creating version...")
        new_label = "_v{version:03d}".format(version=1)
        new_basename = "{}{}".format(basename, new_label)
    else:
        label = matches[-1]
        version = re.search(r"\d+", label).group()
        padding = len(version)

        new_version = int(version) + 1
        new_version = '{version:0{padding}d}'.format(version=new_version,
                                                     padding=padding)
        new_label = label.replace(version, new_version, 1)
        new_basename = _rreplace(basename, label, new_label)

    if not new_basename.endswith(new_label):
        index = (new_basename.find(new_label))
        index += len(new_label)
        new_basename = new_basename[:index]

    new_filename = "{}{}".format(new_basename, ext)
    new_filename = os.path.join(dirname, new_filename)
    new_filename = os.path.normpath(new_filename)

    if new_filename == filepath:
        raise RuntimeError("Created path is the same as current file,"
                           "this is a bug")

    for file in os.listdir(dirname):
        if file.endswith(ext) and file.startswith(new_basename):
            log.info("Skipping existing version %s" % new_label)
            return version_up(new_filename)

    log.info("New version %s" % new_label)
    return new_filename


def _get_host_name():

    _host = avalon.api.registered_host()
    # This covers nested module name like avalon.maya
    return _host.__name__.rsplit(".", 1)[-1]


def get_version_from_path(file):
    """
    Finds version number in file path string

    Args:
        file (string): file path

    Returns:
        v: version number in string ('001')

    """
    pattern = re.compile(r"[\._]v([0-9]+)", re.IGNORECASE)
    try:
        return pattern.findall(file)[0]
    except IndexError:
        log.error(
            "templates:get_version_from_workfile:"
            "`{}` missing version string."
            "Example `v004`".format(file)
        )


def get_last_version_from_path(path_dir, filter):
    """
    Finds last version of given directory content

    Args:
        path_dir (string): directory path
        filter (list): list of strings used as file name filter

    Returns:
        string: file name with last version

    Example:
        last_version_file = get_last_version_from_path(
            "/project/shots/shot01/work", ["shot01", "compositing", "nk"])
    """

    assert os.path.isdir(path_dir), "`path_dir` argument needs to be directory"
    assert isinstance(filter, list) and (
        len(filter) != 0), "`filter` argument needs to be list and not empty"

    filtred_files = list()

    # form regex for filtering
    patern = r".*".join(filter)

    for f in os.listdir(path_dir):
        if not re.findall(patern, f):
            continue
        filtred_files.append(f)

    if filtred_files:
        sorted(filtred_files)
        return filtred_files[-1]
    else:
        return None
>>>>>>> f591d763


def source_hash(filepath, *args):
    """Generate simple identifier for a source file.
    This is used to identify whether a source file has previously been
    processe into the pipeline, e.g. a texture.
    The hash is based on source filepath, modification time and file size.
    This is only used to identify whether a specific source file was already
    published before from the same location with the same modification date.
    We opt to do it this way as opposed to Avalanch C4 hash as this is much
    faster and predictable enough for all our production use cases.
    Args:
        filepath (str): The source file path.
    You can specify additional arguments in the function
    to allow for specific 'processing' values to be included.
    """
    # We replace dots with comma because . cannot be a key in a pymongo dict.
    file_name = os.path.basename(filepath)
    time = str(os.path.getmtime(filepath))
    size = str(os.path.getsize(filepath))
    return "|".join([file_name, time, size] + list(args)).replace(".", ",")<|MERGE_RESOLUTION|>--- conflicted
+++ resolved
@@ -1,7 +1,5 @@
 import os
-import re
 import logging
-import itertools
 import contextlib
 import subprocess
 
@@ -75,1116 +73,6 @@
     return full_output
 
 
-<<<<<<< HEAD
-# Avalon databse functions
-
-
-def get_hierarchy(asset_name=None):
-    """Obtain asset hierarchy path string from mongo db.
-
-    Returns:
-        string: asset hierarchy path
-
-    """
-    if not asset_name:
-        asset_name = io.Session.get("AVALON_ASSET", os.environ["AVALON_ASSET"])
-
-    asset_entity = io.find_one({
-        "type": 'asset',
-        "name": asset_name
-    })
-
-    not_set = "PARENTS_NOT_SET"
-    entity_parents = asset_entity.get("data", {}).get("parents", not_set)
-
-    # If entity already have parents then just return joined
-    if entity_parents != not_set:
-        return "/".join(entity_parents)
-
-    # Else query parents through visualParents and store result to entity
-    hierarchy_items = []
-    entity = asset_entity
-    while True:
-        parent_id = entity.get("data", {}).get("visualParent")
-        if not parent_id:
-            break
-        entity = io.find_one({"_id": parent_id})
-        hierarchy_items.append(entity["name"])
-
-    # Add parents to entity data for next query
-    entity_data = asset_entity.get("data", {})
-    entity_data["parents"] = hierarchy_items
-    io.update_many(
-        {"_id": asset_entity["_id"]},
-        {"$set": {"data": entity_data}}
-    )
-
-    return "/".join(hierarchy_items)
-
-
-def is_latest(representation):
-    """Return whether the representation is from latest version.
-
-    Args:
-        representation (dict): The representation document from the database.
-
-    Returns:
-        bool: Whether the representation is of latest version.
-
-    """
-    version = io.find_one({"_id": representation['parent']})
-    if version["type"] == "master_version":
-        return True
-
-    # Get highest version under the parent
-    highest_version = io.find_one({
-        "type": "version",
-        "parent": version["parent"]
-    }, sort=[("name", -1)], projection={"name": True})
-
-    if version['name'] == highest_version['name']:
-        return True
-    else:
-        return False
-
-
-def any_outdated():
-    """Return whether the current scene has any outdated content."""
-    checked = set()
-    host = avalon.api.registered_host()
-    for container in host.ls():
-        representation = container['representation']
-        if representation in checked:
-            continue
-
-        representation_doc = io.find_one(
-            {
-                "_id": io.ObjectId(representation),
-                "type": "representation"
-            },
-            projection={"parent": True}
-        )
-        if representation_doc and not is_latest(representation_doc):
-            return True
-
-        log.debug("Container '{objectName}' has an invalid "
-                  "representation, it is missing in the "
-                  "database".format(**container))
-
-        checked.add(representation)
-    return False
-
-
-def switch_item(container,
-                asset_name=None,
-                subset_name=None,
-                representation_name=None):
-    """Switch container asset, subset or representation of a container by name.
-
-    It'll always switch to the latest version - of course a different
-    approach could be implemented.
-
-    Args:
-        container (dict): data of the item to switch with
-        asset_name (str): name of the asset
-        subset_name (str): name of the subset
-        representation_name (str): name of the representation
-
-    Returns:
-        dict
-
-    """
-
-    if all(not x for x in [asset_name, subset_name, representation_name]):
-        raise ValueError("Must have at least one change provided to switch.")
-
-    # Collect any of current asset, subset and representation if not provided
-    # so we can use the original name from those.
-    if any(not x for x in [asset_name, subset_name, representation_name]):
-        _id = io.ObjectId(container["representation"])
-        representation = io.find_one({"type": "representation", "_id": _id})
-        version, subset, asset, project = io.parenthood(representation)
-
-        if asset_name is None:
-            asset_name = asset["name"]
-
-        if subset_name is None:
-            subset_name = subset["name"]
-
-        if representation_name is None:
-            representation_name = representation["name"]
-
-    # Find the new one
-    asset = io.find_one({
-        "name": asset_name,
-        "type": "asset"
-    })
-    assert asset, ("Could not find asset in the database with the name "
-                   "'%s'" % asset_name)
-
-    subset = io.find_one({
-        "name": subset_name,
-        "type": "subset",
-        "parent": asset["_id"]
-    })
-    assert subset, ("Could not find subset in the database with the name "
-                    "'%s'" % subset_name)
-
-    version = io.find_one(
-        {
-            "type": "version",
-            "parent": subset["_id"]
-        },
-        sort=[('name', -1)]
-    )
-
-    assert version, "Could not find a version for {}.{}".format(
-        asset_name, subset_name
-    )
-
-    representation = io.find_one({
-        "name": representation_name,
-        "type": "representation",
-        "parent": version["_id"]}
-    )
-
-    assert representation, ("Could not find representation in the database "
-                            "with the name '%s'" % representation_name)
-
-    avalon.api.switch(container, representation)
-
-    return representation
-
-
-def get_asset(asset_name=None):
-    """ Returning asset document from database """
-    if not asset_name:
-        asset_name = avalon.api.Session["AVALON_ASSET"]
-
-    asset_document = io.find_one({
-        "name": asset_name,
-        "type": "asset"
-    })
-
-    if not asset_document:
-        raise TypeError("Entity \"{}\" was not found in DB".format(asset_name))
-
-    return asset_document
-
-
-def get_subsets(asset_name,
-                regex_filter=None,
-                version=None,
-                representations=["exr", "dpx"]):
-    """
-    Query subsets with filter on name.
-
-    The method will return all found subsets and its defined version
-    and subsets. Version could be specified with number. Representation
-    can be filtered.
-
-    Arguments:
-        asset_name (str): asset (shot) name
-        regex_filter (raw): raw string with filter pattern
-        version (str or int): `last` or number of version
-        representations (list): list for all representations
-
-    Returns:
-        dict: subsets with version and representaions in keys
-    """
-
-    # query asset from db
-    asset_io = io.find_one({"type": "asset", "name": asset_name})
-
-    # check if anything returned
-    assert asset_io, (
-        "Asset not existing. Check correct name: `{}`").format(asset_name)
-
-    # create subsets query filter
-    filter_query = {"type": "subset", "parent": asset_io["_id"]}
-
-    # add reggex filter string into query filter
-    if regex_filter:
-        filter_query.update({"name": {"$regex": r"{}".format(regex_filter)}})
-    else:
-        filter_query.update({"name": {"$regex": r'.*'}})
-
-    # query all assets
-    subsets = [s for s in io.find(filter_query)]
-
-    assert subsets, ("No subsets found. Check correct filter. "
-                     "Try this for start `r'.*'`: "
-                     "asset: `{}`").format(asset_name)
-
-    output_dict = {}
-    # Process subsets
-    for subset in subsets:
-        if not version:
-            version_sel = io.find_one(
-                {
-                    "type": "version",
-                    "parent": subset["_id"]
-                },
-                sort=[("name", -1)]
-            )
-        else:
-            assert isinstance(version, int), "version needs to be `int` type"
-            version_sel = io.find_one({
-                "type": "version",
-                "parent": subset["_id"],
-                "name": int(version)
-            })
-
-        find_dict = {"type": "representation",
-                     "parent": version_sel["_id"]}
-
-        filter_repr = {"name": {"$in": representations}}
-
-        find_dict.update(filter_repr)
-        repres_out = [i for i in io.find(find_dict)]
-
-        if len(repres_out) > 0:
-            output_dict[subset["name"]] = {"version": version_sel,
-                                           "representations": repres_out}
-
-    return output_dict
-
-
-def get_linked_assets(asset_entity):
-    """Return linked assets for `asset_entity`."""
-    inputs = asset_entity["data"].get("inputs", [])
-    inputs = [io.find_one({"_id": x}) for x in inputs]
-    return inputs
-
-
-class BuildWorkfile:
-    """Wrapper for build workfile process.
-
-    Load representations for current context by build presets. Build presets
-    are host related, since each host has it's loaders.
-    """
-
-    @staticmethod
-    def map_subsets_by_family(subsets):
-        subsets_by_family = collections.defaultdict(list)
-        for subset in subsets:
-            family = subset["data"].get("family")
-            if not family:
-                families = subset["data"].get("families")
-                if not families:
-                    continue
-                family = families[0]
-
-            subsets_by_family[family].append(subset)
-        return subsets_by_family
-
-    def process(self):
-        """Main method of this wrapper.
-
-        Building of workfile is triggered and is possible to implement
-        post processing of loaded containers if necessary.
-        """
-        containers = self.build_workfile()
-
-        return containers
-
-    def build_workfile(self):
-        """Prepares and load containers into workfile.
-
-        Loads latest versions of current and linked assets to workfile by logic
-        stored in Workfile profiles from presets. Profiles are set by host,
-        filtered by current task name and used by families.
-
-        Each family can specify representation names and loaders for
-        representations and first available and successful loaded
-        representation is returned as container.
-
-        At the end you'll get list of loaded containers per each asset.
-
-        loaded_containers [{
-            "asset_entity": <AssetEntity1>,
-            "containers": [<Container1>, <Container2>, ...]
-        }, {
-            "asset_entity": <AssetEntity2>,
-            "containers": [<Container3>, ...]
-        }, {
-            ...
-        }]
-        """
-        # Get current asset name and entity
-        current_asset_name = io.Session["AVALON_ASSET"]
-        current_asset_entity = io.find_one({
-            "type": "asset",
-            "name": current_asset_name
-        })
-
-        # Skip if asset was not found
-        if not current_asset_entity:
-            print("Asset entity with name `{}` was not found".format(
-                current_asset_name
-            ))
-            return
-
-        # Prepare available loaders
-        loaders_by_name = {}
-        for loader in avalon.api.discover(avalon.api.Loader):
-            loader_name = loader.__name__
-            if loader_name in loaders_by_name:
-                raise KeyError(
-                    "Duplicated loader name {0}!".format(loader_name)
-                )
-            loaders_by_name[loader_name] = loader
-
-        # Skip if there are any loaders
-        if not loaders_by_name:
-            log.warning("There are no registered loaders.")
-            return
-
-        # Get current task name
-        current_task_name = io.Session["AVALON_TASK"]
-
-        # Load workfile presets for task
-        build_presets = self.get_build_presets(current_task_name)
-
-        # Skip if there are any presets for task
-        if not build_presets:
-            log.warning(
-                "Current task `{}` does not have any loading preset.".format(
-                    current_task_name
-                )
-            )
-            return
-
-        # Get presets for loading current asset
-        current_context_profiles = build_presets.get("current_context")
-        # Get presets for loading linked assets
-        link_context_profiles = build_presets.get("linked_assets")
-        # Skip if both are missing
-        if not current_context_profiles and not link_context_profiles:
-            log.warning("Current task `{}` has empty loading preset.".format(
-                current_task_name
-            ))
-            return
-
-        elif not current_context_profiles:
-            log.warning((
-                "Current task `{}` doesn't have any loading"
-                " preset for it's context."
-            ).format(current_task_name))
-
-        elif not link_context_profiles:
-            log.warning((
-                "Current task `{}` doesn't have any"
-                "loading preset for it's linked assets."
-            ).format(current_task_name))
-
-        # Prepare assets to process by workfile presets
-        assets = []
-        current_asset_id = None
-        if current_context_profiles:
-            # Add current asset entity if preset has current context set
-            assets.append(current_asset_entity)
-            current_asset_id = current_asset_entity["_id"]
-
-        if link_context_profiles:
-            # Find and append linked assets if preset has set linked mapping
-            link_assets = get_linked_assets(current_asset_entity)
-            if link_assets:
-                assets.extend(link_assets)
-
-        # Skip if there are no assets. This can happen if only linked mapping
-        # is set and there are no links for his asset.
-        if not assets:
-            log.warning(
-                "Asset does not have linked assets. Nothing to process."
-            )
-            return
-
-        # Prepare entities from database for assets
-        prepared_entities = self._collect_last_version_repres(assets)
-
-        # Load containers by prepared entities and presets
-        loaded_containers = []
-        # - Current asset containers
-        if current_asset_id and current_asset_id in prepared_entities:
-            current_context_data = prepared_entities.pop(current_asset_id)
-            loaded_data = self.load_containers_by_asset_data(
-                current_context_data, current_context_profiles, loaders_by_name
-            )
-            if loaded_data:
-                loaded_containers.append(loaded_data)
-
-        # - Linked assets container
-        for linked_asset_data in prepared_entities.values():
-            loaded_data = self.load_containers_by_asset_data(
-                linked_asset_data, link_context_profiles, loaders_by_name
-            )
-            if loaded_data:
-                loaded_containers.append(loaded_data)
-
-        # Return list of loaded containers
-        return loaded_containers
-
-    def get_build_presets(self, task_name):
-        """ Returns presets to build workfile for task name.
-
-        Presets are loaded for current project set in
-        io.Session["AVALON_PROJECT"], filtered by registered host
-        and entered task name.
-
-        :param task_name: Task name used for filtering build presets.
-        :type task_name: str
-        :return: preset per eneter task
-        :rtype: dict | None
-        """
-        host_name = avalon.api.registered_host().__name__.rsplit(".", 1)[-1]
-        presets = config.get_presets(io.Session["AVALON_PROJECT"])
-        # Get presets for host
-        build_presets = (
-            presets["plugins"]
-            .get(host_name, {})
-            .get("workfile_build")
-        )
-        if not build_presets:
-            return
-
-        task_name_low = task_name.lower()
-        per_task_preset = None
-        for preset in build_presets:
-            preset_tasks = preset.get("tasks") or []
-            preset_tasks_low = [task.lower() for task in preset_tasks]
-            if task_name_low in preset_tasks_low:
-                per_task_preset = preset
-                break
-
-        return per_task_preset
-
-    def _filter_build_profiles(self, build_profiles, loaders_by_name):
-        """ Filter build profiles by loaders and prepare process data.
-
-        Valid profile must have "loaders", "families" and "repre_names" keys
-        with valid values.
-        - "loaders" expects list of strings representing possible loaders.
-        - "families" expects list of strings for filtering
-                     by main subset family.
-        - "repre_names" expects list of strings for filtering by
-                        representation name.
-
-        Lowered "families" and "repre_names" are prepared for each profile with
-        all required keys.
-
-        :param build_profiles: Profiles for building workfile.
-        :type build_profiles: dict
-        :param loaders_by_name: Available loaders per name.
-        :type loaders_by_name: dict
-        :return: Filtered and prepared profiles.
-        :rtype: list
-        """
-        valid_profiles = []
-        for profile in build_profiles:
-            # Check loaders
-            profile_loaders = profile.get("loaders")
-            if not profile_loaders:
-                log.warning((
-                    "Build profile has missing loaders configuration: {0}"
-                ).format(json.dumps(profile, indent=4)))
-                continue
-
-            # Check if any loader is available
-            loaders_match = False
-            for loader_name in profile_loaders:
-                if loader_name in loaders_by_name:
-                    loaders_match = True
-                    break
-
-            if not loaders_match:
-                log.warning((
-                    "All loaders from Build profile are not available: {0}"
-                ).format(json.dumps(profile, indent=4)))
-                continue
-
-            # Check families
-            profile_families = profile.get("families")
-            if not profile_families:
-                log.warning((
-                    "Build profile is missing families configuration: {0}"
-                ).format(json.dumps(profile, indent=4)))
-                continue
-
-            # Check representation names
-            profile_repre_names = profile.get("repre_names")
-            if not profile_repre_names:
-                log.warning((
-                    "Build profile is missing"
-                    " representation names filtering: {0}"
-                ).format(json.dumps(profile, indent=4)))
-                continue
-
-            # Prepare lowered families and representation names
-            profile["families_lowered"] = [
-                fam.lower() for fam in profile_families
-            ]
-            profile["repre_names_lowered"] = [
-                name.lower() for name in profile_repre_names
-            ]
-
-            valid_profiles.append(profile)
-
-        return valid_profiles
-
-    def _prepare_profile_for_subsets(self, subsets, profiles):
-        """Select profile for each subset byt it's data.
-
-        Profiles are filtered for each subset individually.
-        Profile is filtered by subset's family, optionally by name regex and
-        representation names set in profile.
-        It is possible to not find matching profile for subset, in that case
-        subset is skipped and it is possible that none of subsets have
-        matching profile.
-
-        :param subsets: Subset documents.
-        :type subsets: list
-        :param profiles: Build profiles.
-        :type profiles: dict
-        :return: Profile by subset's id.
-        :rtype: dict
-        """
-        # Prepare subsets
-        subsets_by_family = self.map_subsets_by_family(subsets)
-
-        profiles_per_subset_id = {}
-        for family, subsets in subsets_by_family.items():
-            family_low = family.lower()
-            for profile in profiles:
-                # Skip profile if does not contain family
-                if family_low not in profile["families_lowered"]:
-                    continue
-
-                # Precompile name filters as regexes
-                profile_regexes = profile.get("subset_name_filters")
-                if profile_regexes:
-                    _profile_regexes = []
-                    for regex in profile_regexes:
-                        _profile_regexes.append(re.compile(regex))
-                    profile_regexes = _profile_regexes
-
-                # TODO prepare regex compilation
-                for subset in subsets:
-                    # Verify regex filtering (optional)
-                    if profile_regexes:
-                        valid = False
-                        for pattern in profile_regexes:
-                            if re.match(pattern, subset["name"]):
-                                valid = True
-                                break
-
-                        if not valid:
-                            continue
-
-                    profiles_per_subset_id[subset["_id"]] = profile
-
-                # break profiles loop on finding the first matching profile
-                break
-        return profiles_per_subset_id
-
-    def load_containers_by_asset_data(
-        self, asset_entity_data, build_profiles, loaders_by_name
-    ):
-        """Load containers for entered asset entity by Build profiles.
-
-        :param asset_entity_data: Prepared data with subsets, last version
-            and representations for specific asset.
-        :type asset_entity_data: dict
-        :param build_profiles: Build profiles.
-        :type build_profiles: dict
-        :param loaders_by_name: Available loaders per name.
-        :type loaders_by_name: dict
-        :return: Output contains asset document and loaded containers.
-        :rtype: dict
-        """
-
-        # Make sure all data are not empty
-        if not asset_entity_data or not build_profiles or not loaders_by_name:
-            return
-
-        asset_entity = asset_entity_data["asset_entity"]
-
-        valid_profiles = self._filter_build_profiles(
-            build_profiles, loaders_by_name
-        )
-        if not valid_profiles:
-            log.warning(
-                "There are not valid Workfile profiles. Skipping process."
-            )
-            return
-
-        log.debug("Valid Workfile profiles: {}".format(valid_profiles))
-
-        subsets_by_id = {}
-        version_by_subset_id = {}
-        repres_by_version_id = {}
-        for subset_id, in_data in asset_entity_data["subsets"].items():
-            subset_entity = in_data["subset_entity"]
-            subsets_by_id[subset_entity["_id"]] = subset_entity
-
-            version_data = in_data["version"]
-            version_entity = version_data["version_entity"]
-            version_by_subset_id[subset_id] = version_entity
-            repres_by_version_id[version_entity["_id"]] = (
-                version_data["repres"]
-            )
-
-        if not subsets_by_id:
-            log.warning("There are not subsets for asset {0}".format(
-                asset_entity["name"]
-            ))
-            return
-
-        profiles_per_subset_id = self._prepare_profile_for_subsets(
-            subsets_by_id.values(), valid_profiles
-        )
-        if not profiles_per_subset_id:
-            log.warning("There are not valid subsets.")
-            return
-
-        valid_repres_by_subset_id = collections.defaultdict(list)
-        for subset_id, profile in profiles_per_subset_id.items():
-            profile_repre_names = profile["repre_names_lowered"]
-
-            version_entity = version_by_subset_id[subset_id]
-            version_id = version_entity["_id"]
-            repres = repres_by_version_id[version_id]
-            for repre in repres:
-                repre_name_low = repre["name"].lower()
-                if repre_name_low in profile_repre_names:
-                    valid_repres_by_subset_id[subset_id].append(repre)
-
-        # DEBUG message
-        msg = "Valid representations for Asset: `{}`".format(
-            asset_entity["name"]
-        )
-        for subset_id, repres in valid_repres_by_subset_id.items():
-            subset = subsets_by_id[subset_id]
-            msg += "\n# Subset Name/ID: `{}`/{}".format(
-                subset["name"], subset_id
-            )
-            for repre in repres:
-                msg += "\n## Repre name: `{}`".format(repre["name"])
-
-        log.debug(msg)
-
-        containers = self._load_containers(
-            valid_repres_by_subset_id, subsets_by_id,
-            profiles_per_subset_id, loaders_by_name
-        )
-
-        return {
-            "asset_entity": asset_entity,
-            "containers": containers
-        }
-
-    def _load_containers(
-        self, repres_by_subset_id, subsets_by_id,
-        profiles_per_subset_id, loaders_by_name
-    ):
-        """Real load by collected data happens here.
-
-        Loading of representations per subset happens here. Each subset can
-        loads one representation. Loading is tried in specific order.
-        Representations are tried to load by names defined in configuration.
-        If subset has representation matching representation name each loader
-        is tried to load it until any is successful. If none of them was
-        successful then next reprensentation name is tried.
-        Subset process loop ends when any representation is loaded or
-        all matching representations were already tried.
-
-        :param repres_by_subset_id: Available representations mapped
-            by their parent (subset) id.
-        :type repres_by_subset_id: dict
-        :param subsets_by_id: Subset documents mapped by their id.
-        :type subsets_by_id: dict
-        :param profiles_per_subset_id: Build profiles mapped by subset id.
-        :type profiles_per_subset_id: dict
-        :param loaders_by_name: Available loaders per name.
-        :type loaders_by_name: dict
-        :return: Objects of loaded containers.
-        :rtype: list
-        """
-        loaded_containers = []
-        for subset_id, repres in repres_by_subset_id.items():
-            subset_name = subsets_by_id[subset_id]["name"]
-
-            profile = profiles_per_subset_id[subset_id]
-            loaders_last_idx = len(profile["loaders"]) - 1
-            repre_names_last_idx = len(profile["repre_names_lowered"]) - 1
-
-            repre_by_low_name = {
-                repre["name"].lower(): repre for repre in repres
-            }
-
-            is_loaded = False
-            for repre_name_idx, profile_repre_name in enumerate(
-                profile["repre_names_lowered"]
-            ):
-                # Break iteration if representation was already loaded
-                if is_loaded:
-                    break
-
-                repre = repre_by_low_name.get(profile_repre_name)
-                if not repre:
-                    continue
-
-                for loader_idx, loader_name in enumerate(profile["loaders"]):
-                    if is_loaded:
-                        break
-
-                    loader = loaders_by_name.get(loader_name)
-                    if not loader:
-                        continue
-                    try:
-                        container = avalon.api.load(
-                            loader,
-                            repre["_id"],
-                            name=subset_name
-                        )
-                        loaded_containers.append(container)
-                        is_loaded = True
-
-                    except Exception as exc:
-                        if exc == pipeline.IncompatibleLoaderError:
-                            log.info((
-                                "Loader `{}` is not compatible with"
-                                " representation `{}`"
-                            ).format(loader_name, repre["name"]))
-
-                        else:
-                            log.error(
-                                "Unexpected error happened during loading",
-                                exc_info=True
-                            )
-
-                        msg = "Loading failed."
-                        if loader_idx < loaders_last_idx:
-                            msg += " Trying next loader."
-                        elif repre_name_idx < repre_names_last_idx:
-                            msg += (
-                                " Loading of subset `{}` was not successful."
-                            ).format(subset_name)
-                        else:
-                            msg += " Trying next representation."
-                        log.info(msg)
-
-        return loaded_containers
-
-    def _collect_last_version_repres(self, asset_entities):
-        """Collect subsets, versions and representations for asset_entities.
-
-        :param asset_entities: Asset entities for which want to find data
-        :type asset_entities: list
-        :return: collected entities
-        :rtype: dict
-
-        Example output:
-        ```
-        {
-            {Asset ID}: {
-                "asset_entity": <AssetEntity>,
-                "subsets": {
-                    {Subset ID}: {
-                        "subset_entity": <SubsetEntity>,
-                        "version": {
-                            "version_entity": <VersionEntity>,
-                            "repres": [
-                                <RepreEntity1>, <RepreEntity2>, ...
-                            ]
-                        }
-                    },
-                    ...
-                }
-            },
-            ...
-        }
-        output[asset_id]["subsets"][subset_id]["version"]["repres"]
-        ```
-        """
-
-        if not asset_entities:
-            return {}
-
-        asset_entity_by_ids = {asset["_id"]: asset for asset in asset_entities}
-
-        subsets = list(io.find({
-            "type": "subset",
-            "parent": {"$in": asset_entity_by_ids.keys()}
-        }))
-        subset_entity_by_ids = {subset["_id"]: subset for subset in subsets}
-
-        sorted_versions = list(io.find({
-            "type": "version",
-            "parent": {"$in": subset_entity_by_ids.keys()}
-        }).sort("name", -1))
-
-        subset_id_with_latest_version = []
-        last_versions_by_id = {}
-        for version in sorted_versions:
-            subset_id = version["parent"]
-            if subset_id in subset_id_with_latest_version:
-                continue
-            subset_id_with_latest_version.append(subset_id)
-            last_versions_by_id[version["_id"]] = version
-
-        repres = io.find({
-            "type": "representation",
-            "parent": {"$in": last_versions_by_id.keys()}
-        })
-
-        output = {}
-        for repre in repres:
-            version_id = repre["parent"]
-            version = last_versions_by_id[version_id]
-
-            subset_id = version["parent"]
-            subset = subset_entity_by_ids[subset_id]
-
-            asset_id = subset["parent"]
-            asset = asset_entity_by_ids[asset_id]
-
-            if asset_id not in output:
-                output[asset_id] = {
-                    "asset_entity": asset,
-                    "subsets": {}
-                }
-
-            if subset_id not in output[asset_id]["subsets"]:
-                output[asset_id]["subsets"][subset_id] = {
-                    "subset_entity": subset,
-                    "version": {
-                        "version_entity": version,
-                        "repres": []
-                    }
-                }
-
-            output[asset_id]["subsets"][subset_id]["version"]["repres"].append(
-                repre
-            )
-
-        return output
-
-
-def ffprobe_streams(path_to_file):
-    """Load streams from entered filepath via ffprobe."""
-    log.info(
-        "Getting information about input \"{}\".".format(path_to_file)
-    )
-    args = [
-        get_ffmpeg_tool_path("ffprobe"),
-        "-v quiet",
-        "-print_format json",
-        "-show_format",
-        "-show_streams",
-        "\"{}\"".format(path_to_file)
-    ]
-    command = " ".join(args)
-    log.debug("FFprobe command: \"{}\"".format(command))
-    popen = subprocess.Popen(command, shell=True, stdout=subprocess.PIPE)
-
-    popen_output = popen.communicate()[0]
-    log.debug("FFprobe output: {}".format(popen_output))
-    return json.loads(popen_output)["streams"]
-=======
-def add_tool_to_environment(tools):
-    """
-    It is adding dynamic environment to os environment.
-
-    Args:
-        tool (list, tuple): list of tools, name should corespond to json/toml
-
-    Returns:
-        os.environ[KEY]: adding to os.environ
-    """
-
-    import acre
-    tools_env = acre.get_tools(tools)
-    env = acre.compute(tools_env)
-    env = acre.merge(env, current_env=dict(os.environ))
-    os.environ.update(env)
-
-
-@contextlib.contextmanager
-def modified_environ(*remove, **update):
-    """
-    Temporarily updates the ``os.environ`` dictionary in-place.
-
-    The ``os.environ`` dictionary is updated in-place so that the modification
-    is sure to work in all situations.
-
-    :param remove: Environment variables to remove.
-    :param update: Dictionary of environment variables
-                   and values to add/update.
-    """
-    env = os.environ
-    update = update or {}
-    remove = remove or []
-
-    # List of environment variables being updated or removed.
-    stomped = (set(update.keys()) | set(remove)) & set(env.keys())
-    # Environment variables and values to restore on exit.
-    update_after = {k: env[k] for k in stomped}
-    # Environment variables and values to remove on exit.
-    remove_after = frozenset(k for k in update if k not in env)
-
-    try:
-        env.update(update)
-        [env.pop(k, None) for k in remove]
-        yield
-    finally:
-        env.update(update_after)
-        [env.pop(k) for k in remove_after]
-
-
-def pairwise(iterable):
-    """s -> (s0,s1), (s2,s3), (s4, s5), ..."""
-    a = iter(iterable)
-    return itertools.izip(a, a)
-
-
-def grouper(iterable, n, fillvalue=None):
-    """Collect data into fixed-length chunks or blocks
-
-    Examples:
-        grouper('ABCDEFG', 3, 'x') --> ABC DEF Gxx
-
-    """
-
-    args = [iter(iterable)] * n
-    return itertools.izip_longest(fillvalue=fillvalue, *args)
-
-
-def _rreplace(s, a, b, n=1):
-    """Replace a with b in string s from right side n times"""
-    return b.join(s.rsplit(a, n))
-
-
-def version_up(filepath):
-    """Version up filepath to a new non-existing version.
-
-    Parses for a version identifier like `_v001` or `.v001`
-    When no version present _v001 is appended as suffix.
-
-    Returns:
-        str: filepath with increased version number
-
-    """
-
-    dirname = os.path.dirname(filepath)
-    basename, ext = os.path.splitext(os.path.basename(filepath))
-
-    regex = r"[._]v\d+"
-    matches = re.findall(regex, str(basename), re.IGNORECASE)
-    if not matches:
-        log.info("Creating version...")
-        new_label = "_v{version:03d}".format(version=1)
-        new_basename = "{}{}".format(basename, new_label)
-    else:
-        label = matches[-1]
-        version = re.search(r"\d+", label).group()
-        padding = len(version)
-
-        new_version = int(version) + 1
-        new_version = '{version:0{padding}d}'.format(version=new_version,
-                                                     padding=padding)
-        new_label = label.replace(version, new_version, 1)
-        new_basename = _rreplace(basename, label, new_label)
-
-    if not new_basename.endswith(new_label):
-        index = (new_basename.find(new_label))
-        index += len(new_label)
-        new_basename = new_basename[:index]
-
-    new_filename = "{}{}".format(new_basename, ext)
-    new_filename = os.path.join(dirname, new_filename)
-    new_filename = os.path.normpath(new_filename)
-
-    if new_filename == filepath:
-        raise RuntimeError("Created path is the same as current file,"
-                           "this is a bug")
-
-    for file in os.listdir(dirname):
-        if file.endswith(ext) and file.startswith(new_basename):
-            log.info("Skipping existing version %s" % new_label)
-            return version_up(new_filename)
-
-    log.info("New version %s" % new_label)
-    return new_filename
-
-
-def _get_host_name():
-
-    _host = avalon.api.registered_host()
-    # This covers nested module name like avalon.maya
-    return _host.__name__.rsplit(".", 1)[-1]
-
-
-def get_version_from_path(file):
-    """
-    Finds version number in file path string
-
-    Args:
-        file (string): file path
-
-    Returns:
-        v: version number in string ('001')
-
-    """
-    pattern = re.compile(r"[\._]v([0-9]+)", re.IGNORECASE)
-    try:
-        return pattern.findall(file)[0]
-    except IndexError:
-        log.error(
-            "templates:get_version_from_workfile:"
-            "`{}` missing version string."
-            "Example `v004`".format(file)
-        )
-
-
-def get_last_version_from_path(path_dir, filter):
-    """
-    Finds last version of given directory content
-
-    Args:
-        path_dir (string): directory path
-        filter (list): list of strings used as file name filter
-
-    Returns:
-        string: file name with last version
-
-    Example:
-        last_version_file = get_last_version_from_path(
-            "/project/shots/shot01/work", ["shot01", "compositing", "nk"])
-    """
-
-    assert os.path.isdir(path_dir), "`path_dir` argument needs to be directory"
-    assert isinstance(filter, list) and (
-        len(filter) != 0), "`filter` argument needs to be list and not empty"
-
-    filtred_files = list()
-
-    # form regex for filtering
-    patern = r".*".join(filter)
-
-    for f in os.listdir(path_dir):
-        if not re.findall(patern, f):
-            continue
-        filtred_files.append(f)
-
-    if filtred_files:
-        sorted(filtred_files)
-        return filtred_files[-1]
-    else:
-        return None
->>>>>>> f591d763
-
-
 def source_hash(filepath, *args):
     """Generate simple identifier for a source file.
     This is used to identify whether a source file has previously been
