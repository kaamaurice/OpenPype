--- conflicted
+++ resolved
@@ -42,7 +42,6 @@
         standalonepublish.main()
 
     @staticmethod
-<<<<<<< HEAD
     def publish(paths):
         """Start headless publishing.
 
@@ -86,7 +85,7 @@
 
         log.info("Publish finished.")
         uninstall()
-=======
+
     def extractenvironments(output_json_path, project, asset, task, app):
         env = os.environ.copy()
         if all((project, asset, task, app)):
@@ -101,10 +100,6 @@
 
         with open(output_json_path, "w") as file_stream:
             json.dump(env, file_stream, indent=4)
-
-    def publish(self, gui, paths):
-        pass
->>>>>>> d8d16ca8
 
     def texture_copy(self, project, asset, path):
         pass
