import os
import sys

from avalon import api, io, harmony
from avalon.vendor import Qt
import avalon.tools.sceneinventory
import pyblish.api
from pype import lib
from pype.api import config


def set_scene_settings(settings):

    signature = harmony.signature("set_scene_settings")
    func = """function %s(args)
    {
        if (args[0]["fps"])
        {
            scene.setFrameRate(args[0]["fps"]);
        }
        if (args[0]["frameStart"] && args[0]["frameEnd"])
        {
            var duration = args[0]["frameEnd"] - args[0]["frameStart"] + 1

            if (frame.numberOf() < duration)
            {
                frame.insert(
                    duration, duration - frame.numberOf()
                );
            }

            scene.setStartFrame(1);
            scene.setStopFrame(duration);
        }
        if (args[0]["resolutionWidth"] && args[0]["resolutionHeight"])
        {
            scene.setDefaultResolution(
                args[0]["resolutionWidth"], args[0]["resolutionHeight"], 41.112
            )
        }
    }
    %s
    """ % (signature, signature)
    harmony.send({"function": func, "args": [settings]})


def get_asset_settings():
    asset_data = lib.get_asset()["data"]
    fps = asset_data.get("fps")
    frame_start = asset_data.get("frameStart")
    frame_end = asset_data.get("frameEnd")
    resolution_width = asset_data.get("resolutionWidth")
    resolution_height = asset_data.get("resolutionHeight")

    scene_data = {
        "fps": fps,
        "frameStart": frame_start,
        "frameEnd": frame_end,
        "resolutionWidth": resolution_width,
        "resolutionHeight": resolution_height
    }

<<<<<<< HEAD
    harmony_config = config.get_presets()["harmony"]["general"]
=======
    try:
        skip_resolution_check = \
            config.get_presets()["harmony"]["general"]["skip_resolution_check"]
    except KeyError:
        skip_resolution_check = []
>>>>>>> 2c420694

    if os.getenv('AVALON_TASK') in skip_resolution_check:
        scene_data.pop("resolutionWidth")
        scene_data.pop("resolutionHeight")

    return scene_data


def ensure_scene_settings():
    settings = get_asset_settings()

    invalid_settings = []
    valid_settings = {}
    for key, value in settings.items():
        if value is None:
            invalid_settings.append(key)
        else:
            valid_settings[key] = value

    # Warn about missing attributes.
    if invalid_settings:
        print("Starting new QApplication..")
        app = Qt.QtWidgets.QApplication.instance()
        if not app:
            app = Qt.QtWidgets.QApplication(sys.argv)

        message_box = Qt.QtWidgets.QMessageBox()
        message_box.setIcon(Qt.QtWidgets.QMessageBox.Warning)
        msg = "Missing attributes:"
        for item in invalid_settings:
            msg += f"\n{item}"
        message_box.setText(msg)
        message_box.exec_()

    set_scene_settings(valid_settings)


def check_inventory():
    if not lib.any_outdated():
        return

    host = avalon.api.registered_host()
    outdated_containers = []
    for container in host.ls():
        representation = container['representation']
        representation_doc = io.find_one(
            {
                "_id": io.ObjectId(representation),
                "type": "representation"
            },
            projection={"parent": True}
        )
        if representation_doc and not lib.is_latest(representation_doc):
            outdated_containers.append(container)

    # Colour nodes.
    sig = harmony.signature("set_color")
    func = """function %s(args){

        for( var i =0; i <= args[0].length - 1; ++i)
        {
            var red_color = new ColorRGBA(255, 0, 0, 255);
            node.setColor(args[0][i], red_color);
        }
    }
    %s
    """ % (sig, sig)
    outdated_nodes = []
    for container in outdated_containers:
        if container["loader"] == "ImageSequenceLoader":
            outdated_nodes.append(
                harmony.find_node_by_name(container["name"], "READ")
            )
    harmony.send({"function": func, "args": [outdated_nodes]})

    # Warn about outdated containers.
    print("Starting new QApplication..")
    app = Qt.QtWidgets.QApplication(sys.argv)

    message_box = Qt.QtWidgets.QMessageBox()
    message_box.setIcon(Qt.QtWidgets.QMessageBox.Warning)
    msg = "There are outdated containers in the scene."
    message_box.setText(msg)
    message_box.exec_()

    # Garbage collect QApplication.
    del app


def application_launch():
    ensure_scene_settings()
    check_inventory()


def export_template(backdrops, nodes, filepath):

    sig = harmony.signature("set_color")
    func = """function %s(args)
    {

        var temp_node = node.add("Top", "temp_note", "NOTE", 0, 0, 0);
        var template_group = node.createGroup(temp_node, "temp_group");
        node.deleteNode( template_group + "/temp_note" );

        selection.clearSelection();
        for (var f = 0; f < args[1].length; f++)
        {
            selection.addNodeToSelection(args[1][f]);
        }

        Action.perform("copy()", "Node View");

        selection.clearSelection();
        selection.addNodeToSelection(template_group);
        Action.perform("onActionEnterGroup()", "Node View");
        Action.perform("paste()", "Node View");

        // Recreate backdrops in group.
        for (var i = 0 ; i < args[0].length; i++)
        {
            MessageLog.trace(args[0][i]);
            Backdrop.addBackdrop(template_group, args[0][i]);
        };

        Action.perform( "selectAll()", "Node View" );
        copyPaste.createTemplateFromSelection(args[2], args[3]);

        // Unfocus the group in Node view, delete all nodes and backdrops
        // created during the process.
        Action.perform("onActionUpToParent()", "Node View");
        node.deleteNode(template_group, true, true);
    }
    %s
    """ % (sig, sig)
    harmony.send({
        "function": func,
        "args": [
            backdrops,
            nodes,
            os.path.basename(filepath),
            os.path.dirname(filepath)
        ]
    })


def install():
    print("Installing Pype config...")

    plugins_directory = os.path.join(
        os.path.dirname(os.path.dirname(os.path.dirname(__file__))),
        "plugins",
        "harmony"
    )

    pyblish.api.register_plugin_path(
        os.path.join(plugins_directory, "publish")
    )
    api.register_plugin_path(
        api.Loader, os.path.join(plugins_directory, "load")
    )
    api.register_plugin_path(
        api.Creator, os.path.join(plugins_directory, "create")
    )

    # Register callbacks.
    pyblish.api.register_callback(
        "instanceToggled", on_pyblish_instance_toggled
    )

    api.on("application.launched", application_launch)


def on_pyblish_instance_toggled(instance, old_value, new_value):
    """Toggle node enabling on instance toggles."""

    sig = harmony.signature("enable_node")
    func = """function %s(args)
    {
        node.setEnable(args[0], args[1])
    }
    %s
    """ % (sig, sig)
    try:
        harmony.send(
            {"function": func, "args": [instance[0], new_value]}
        )
    except IndexError:
        print(f"Instance '{instance}' is missing node")<|MERGE_RESOLUTION|>--- conflicted
+++ resolved
@@ -1,10 +1,11 @@
 import os
 import sys
 
+import avalon.tools.sceneinventory
+import pyblish.api
 from avalon import api, io, harmony
 from avalon.vendor import Qt
-import avalon.tools.sceneinventory
-import pyblish.api
+
 from pype import lib
 from pype.api import config
 
@@ -60,15 +61,11 @@
         "resolutionHeight": resolution_height
     }
 
-<<<<<<< HEAD
-    harmony_config = config.get_presets()["harmony"]["general"]
-=======
     try:
         skip_resolution_check = \
             config.get_presets()["harmony"]["general"]["skip_resolution_check"]
     except KeyError:
         skip_resolution_check = []
->>>>>>> 2c420694
 
     if os.getenv('AVALON_TASK') in skip_resolution_check:
         scene_data.pop("resolutionWidth")
@@ -102,6 +99,9 @@
             msg += f"\n{item}"
         message_box.setText(msg)
         message_box.exec_()
+
+    # Garbage collect QApplication.
+    del app
 
     set_scene_settings(valid_settings)
 
