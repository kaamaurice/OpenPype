--- conflicted
+++ resolved
@@ -1655,26 +1655,6 @@
             project_name, asset_name, task_name, self.name
         )
 
-<<<<<<< HEAD
-
-def timeit(method):
-    """ Decorator to print how much time function took.
-        For debugging.
-        Depends on presence of 'log' object
-    """
-    def timed(*args, **kw):
-        ts = time.time()
-        result = method(*args, **kw)
-        te = time.time()
-        if 'log_time' in kw:
-            name = kw.get('log_name', method.__name__.upper())
-            kw['log_time'][name] = int((te - ts) * 1000)
-        else:
-            log.debug('%r  %2.2f ms' % (method.__name__, (te - ts) * 1000))
-            print('%r  %2.2f ms' % (method.__name__, (te - ts) * 1000))
-        return result
-    return timed
-=======
         self._ftrack_after_launch_procedure(
             project_name, asset_name, task_name
         )
@@ -1833,4 +1813,22 @@
             on_error="ignore"
         )
         self.log.debug("Timer start triggered successfully.")
->>>>>>> b78c7fe7
+
+
+def timeit(method):
+    """ Decorator to print how much time function took.
+        For debugging.
+        Depends on presence of 'log' object
+    """
+    def timed(*args, **kw):
+        ts = time.time()
+        result = method(*args, **kw)
+        te = time.time()
+        if 'log_time' in kw:
+            name = kw.get('log_name', method.__name__.upper())
+            kw['log_time'][name] = int((te - ts) * 1000)
+        else:
+            log.debug('%r  %2.2f ms' % (method.__name__, (te - ts) * 1000))
+            print('%r  %2.2f ms' % (method.__name__, (te - ts) * 1000))
+        return result
+    return timed