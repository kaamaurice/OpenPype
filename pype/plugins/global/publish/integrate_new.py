--- conflicted
+++ resolved
@@ -70,11 +70,8 @@
                 "audio",
                 "yetiRig",
                 "yeticache",
-<<<<<<< HEAD
-=======
                 "nukenodes",
                 "gizmo"
->>>>>>> 06a2144b
                 "source",
                 "matchmove",
                 "image"
@@ -530,21 +527,11 @@
 
         # add group if available
         if instance.data.get("subsetGroup"):
-<<<<<<< HEAD
-            subset["data"].update(
-                {"subsetGroup": instance.data.get("subsetGroup")}
-            )
-            io.update_many({
-                'type': 'subset',
-                '_id': io.ObjectId(subset["_id"])
-            }, {'$set': subset["data"]}
-=======
             io.update_many({
                 'type': 'subset',
                 '_id': io.ObjectId(subset["_id"])
             }, {'$set': {'data.subsetGroup':
                 instance.data.get('subsetGroup')}}
->>>>>>> 06a2144b
             )
 
         return subset
