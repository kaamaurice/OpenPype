import os
import json
import re

from avalon import api, io
from avalon.vendor import requests, clique

import pyblish.api


def _get_script():
    """Get path to the image sequence script"""
    try:
        from pype.fusion.scripts import publish_filesequence
    except Exception as e:
        raise RuntimeError("Expected module 'publish_imagesequence'"
                           "to be available")

    module_path = publish_filesequence.__file__
    if module_path.endswith(".pyc"):
        module_path = module_path[:-len(".pyc")] + ".py"

    return module_path


# Logic to retrieve latest files concerning extendFrames
def get_latest_version(asset_name, subset_name, family):
    # Get asset
    asset_name = io.find_one({"type": "asset",
                              "name": asset_name},
                             projection={"name": True})

    subset = io.find_one({"type": "subset",
                          "name": subset_name,
                          "parent": asset_name["_id"]},
                         projection={"_id": True, "name": True})

    # Check if subsets actually exists (pre-run check)
    assert subset, "No subsets found, please publish with `extendFrames` off"

    # Get version
    version_projection = {"name": True,
                          "data.startFrame": True,
                          "data.endFrame": True,
                          "parent": True}

    version = io.find_one({"type": "version",
                           "parent": subset["_id"],
                           "data.families": family},
                          projection=version_projection,
                          sort=[("name", -1)])

    assert version, "No version found, this is a bug"

    return version


def get_resources(version, extension=None):
    """
    Get the files from the specific version
    """
    query = {"type": "representation", "parent": version["_id"]}
    if extension:
        query["name"] = extension

    representation = io.find_one(query)
    assert representation, "This is a bug"

    directory = api.get_representation_path(representation)
    print("Source: ", directory)
    resources = sorted([os.path.normpath(os.path.join(directory, fname))
                        for fname in os.listdir(directory)])

    return resources


def get_resource_files(resources, frame_range, override=True):

    res_collections, _ = clique.assemble(resources)
    assert len(res_collections) == 1, "Multiple collections found"
    res_collection = res_collections[0]

    # Remove any frames
    if override:
        for frame in frame_range:
            if frame not in res_collection.indexes:
                continue
            res_collection.indexes.remove(frame)

    return list(res_collection)


class SubmitDependentImageSequenceJobDeadline(pyblish.api.InstancePlugin):
    """Submit image sequence publish jobs to Deadline.

    These jobs are dependent on a deadline job submission prior to this
    plug-in.

    Renders are submitted to a Deadline Web Service as
    supplied via the environment variable AVALON_DEADLINE

    Options in instance.data:
        - deadlineSubmission (dict, Required): The returned .json
            data from the job submission to deadline.

        - outputDir (str, Required): The output directory where the metadata
            file should be generated. It's assumed that this will also be
            final folder containing the output files.

        - ext (str, Optional): The extension (including `.`) that is required
            in the output filename to be picked up for image sequence
            publishing.

        - publishJobState (str, Optional): "Active" or "Suspended"
            This defaults to "Suspended"

    This requires a "startFrame" and "endFrame" to be present in instance.data
    or in context.data.

    """

    label = "Submit image sequence jobs to Deadline"
    order = pyblish.api.IntegratorOrder + 0.1
<<<<<<< HEAD
    hosts = ["fusion", "maya"]
    families = ["studio.saver.deadline", "studio.renderlayer"]
=======
    hosts = ["fusion", "maya", "nuke"]
    families = [
        "saver.deadline",
        "renderlayer",
        "imagesequence"
    ]
>>>>>>> 2c21cbdb

    def process(self, instance):

        AVALON_DEADLINE = api.Session.get("AVALON_DEADLINE",
                                          "http://localhost:8082")
        assert AVALON_DEADLINE, "Requires AVALON_DEADLINE"

        # Get a submission job
        job = instance.data.get("deadlineSubmissionJob")
        if not job:
            raise RuntimeError("Can't continue without valid deadline "
                               "submission prior to this plug-in.")

        data = instance.data.copy()
        subset = data["subset"]
        state = data.get("publishJobState", "Suspended")
        job_name = "{batch} - {subset} [publish image sequence]".format(
            batch=job["Props"]["Name"],
            subset=subset
        )

        # Add in start/end frame
        context = instance.context
        start = instance.data.get("startFrame", context.data["startFrame"])
        end = instance.data.get("endFrame", context.data["endFrame"])
        resources = []

        # Add in regex for sequence filename
        # This assumes the output files start with subset name and ends with
        # a file extension.
        if "ext" in instance.data:
            ext = re.escape(instance.data["ext"])
        else:
            ext = "\.\D+"

        regex = "^{subset}.*\d+{ext}$".format(subset=re.escape(subset),
                                              ext=ext)

        # Write metadata for publish job
        render_job = data.pop("deadlineSubmissionJob")
        metadata = {
            "regex": regex,
            "startFrame": start,
            "endFrame": end,
            "families": ["studio.imagesequence"],

            # Optional metadata (for debugging)
            "metadata": {
                "instance": data,
                "job": job,
                "session": api.Session.copy()
            }
        }

        # Ensure output dir exists
        output_dir = instance.data["outputDir"]
        if not os.path.isdir(output_dir):
            os.makedirs(output_dir)

        if data.get("extendFrames", False):

            family = "studio.imagesequence"
            override = data["overrideExistingFrame"]

            # override = data.get("overrideExistingFrame", False)
            out_file = render_job.get("OutFile")
            if not out_file:
                raise RuntimeError("OutFile not found in render job!")

            extension = os.path.splitext(out_file[0])[1]
            _ext = extension[1:]

            # Frame comparison
            prev_start = None
            prev_end = None
            resource_range = range(int(start), int(end)+1)

            # Gather all the subset files (one subset per render pass!)
            subset_names = [data["subset"]]
            subset_names.extend(data.get("renderPasses", []))

            for subset_name in subset_names:
                version = get_latest_version(asset_name=data["asset"],
                                             subset_name=subset_name,
                                             family=family)

                # Set prev start / end frames for comparison
                if not prev_start and not prev_end:
                    prev_start = version["data"]["startFrame"]
                    prev_end = version["data"]["endFrame"]

                subset_resources = get_resources(version, _ext)
                resource_files = get_resource_files(subset_resources,
                                                    resource_range,
                                                    override)

                resources.extend(resource_files)

            updated_start = min(start, prev_start)
            updated_end = max(end, prev_end)

            # Update metadata and instance start / end frame
            self.log.info("Updating start / end frame : "
                          "{} - {}".format(updated_start, updated_end))

            # TODO : Improve logic to get new frame range for the
            # publish job (publish_filesequence.py)
            # The current approach is not following Pyblish logic which is based
            # on Collect / Validate / Extract.

            # ---- Collect Plugins  ---
            # Collect Extend Frames - Only run if extendFrames is toggled
            # # # Store in instance:
            # # # Previous rendered files per subset based on frames
            # # # --> Add to instance.data[resources]
            # # # Update publish frame range

            # ---- Validate Plugins ---
            # Validate Extend Frames
            # # # Check if instance has the requirements to extend frames
            # There might have been some things which can be added to the list
            # Please do so when fixing this.

            # Start frame
            metadata["startFrame"] = updated_start
            metadata["metadata"]["instance"]["startFrame"] = updated_start

            # End frame
            metadata["endFrame"] = updated_end
            metadata["metadata"]["instance"]["endFrame"] = updated_end

        metadata_filename = "{}_metadata.json".format(subset)
        metadata_path = os.path.join(output_dir, metadata_filename)
        with open(metadata_path, "w") as f:
            json.dump(metadata, f, indent=4, sort_keys=True)

        # Generate the payload for Deadline submission
        payload = {
            "JobInfo": {
                "Plugin": "Python",
                "BatchName": job["Props"]["Batch"],
                "Name": job_name,
                "JobType": "Normal",
                "JobDependency0": job["_id"],
                "UserName": job["Props"]["User"],
                "Comment": instance.context.data.get("comment", ""),
                "InitialStatus": state
            },
            "PluginInfo": {
                "Version": "3.6",
                "ScriptFile": _get_script(),
                "Arguments": '--path "{}"'.format(metadata_path),
                "SingleFrameOnly": "True"
            },

            # Mandatory for Deadline, may be empty
            "AuxFiles": []
        }

        # Transfer the environment from the original job to this dependent
        # job so they use the same environment
        environment = job["Props"].get("Env", {})
        payload["JobInfo"].update({
            "EnvironmentKeyValue%d" % index: "{key}={value}".format(
                key=key,
                value=environment[key]
            ) for index, key in enumerate(environment)
        })

        # Avoid copied pools and remove secondary pool
        payload["JobInfo"]["Pool"] = "none"
        payload["JobInfo"].pop("SecondaryPool", None)

        self.log.info("Submitting..")
        self.log.info(json.dumps(payload, indent=4, sort_keys=True))

        url = "{}/api/jobs".format(AVALON_DEADLINE)
        response = requests.post(url, json=payload)
        if not response.ok:
            raise Exception(response.text)

        # Copy files from previous render if extendFrame is True
        if data.get("extendFrames", False):

            self.log.info("Preparing to copy ..")
            import shutil

            dest_path = data["outputDir"]
            for source in resources:
                src_file = os.path.basename(source)
                dest = os.path.join(dest_path, src_file)
                shutil.copy(source, dest)

            self.log.info("Finished copying %i files" % len(resources))<|MERGE_RESOLUTION|>--- conflicted
+++ resolved
@@ -121,17 +121,14 @@
 
     label = "Submit image sequence jobs to Deadline"
     order = pyblish.api.IntegratorOrder + 0.1
-<<<<<<< HEAD
-    hosts = ["fusion", "maya"]
-    families = ["studio.saver.deadline", "studio.renderlayer"]
-=======
+
     hosts = ["fusion", "maya", "nuke"]
+
     families = [
-        "saver.deadline",
-        "renderlayer",
-        "imagesequence"
+        "studio.saver.deadline",
+        "studio.renderlayer",
+        "studio.imagesequence"
     ]
->>>>>>> 2c21cbdb
 
     def process(self, instance):
 
