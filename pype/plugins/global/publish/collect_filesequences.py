"""
Requires:
    environment -> PYPE_PUBLISH_PATHS
    context     -> workspaceDir

Provides:
    context     -> user (str)
    instance    -> new instance
"""

import os
import re
import copy
import json
from pprint import pformat

import pyblish.api
from avalon import api


def collect(root,
            regex=None,
            exclude_regex=None,
            frame_start=None,
            frame_end=None):
    """Collect sequence collections in root"""

    from avalon.vendor import clique

    files = list()
    for filename in os.listdir(root):

        # Must have extension
        ext = os.path.splitext(filename)[1]
        if not ext:
            continue

        # Only files
        if not os.path.isfile(os.path.join(root, filename)):
            continue

        # Include and exclude regex
        if regex and not re.search(regex, filename):
            continue
        if exclude_regex and re.search(exclude_regex, filename):
            continue

        files.append(filename)

    # Match collections
    # Support filenames like: projectX_shot01_0010.tiff with this regex
    pattern = r"(?P<index>(?P<padding>0*)\d+)\.\D+\d?$"
    collections, remainder = clique.assemble(files,
                                             patterns=[pattern],
                                             minimum_items=1)

    # Exclude any frames outside start and end frame.
    for collection in collections:
        for index in list(collection.indexes):
            if frame_start is not None and index < frame_start:
                collection.indexes.discard(index)
                continue
            if frame_end is not None and index > frame_end:
                collection.indexes.discard(index)
                continue

    # Keep only collections that have at least a single frame
    collections = [c for c in collections if c.indexes]

    return collections, remainder


class CollectRenderedFrames(pyblish.api.ContextPlugin):
    """Gather file sequences from working directory

    When "FILESEQUENCE" environment variable is set these paths (folders or
    .json files) are parsed for image sequences. Otherwise the current
    working directory is searched for file sequences.

    The json configuration may have the optional keys:
        asset (str): The asset to publish to. If not provided fall back to
            api.Session["AVALON_ASSET"]
        subset (str): The subset to publish to. If not provided the sequence's
            head (up to frame number) will be used.
        frame_start (int): The start frame for the sequence
        frame_end (int): The end frame for the sequence
        root (str): The path to collect from (can be relative to the .json)
        regex (str): A regex for the sequence filename
        exclude_regex (str): A regex for filename to exclude from collection
        metadata (dict): Custom metadata for instance.data["metadata"]

    """

    order = pyblish.api.CollectorOrder
    targets = ["filesequence"]
    label = "RenderedFrames"

    def process(self, context):
        pixel_aspect = 1
        resolution_width = 1920
        resolution_height = 1080
        lut_path = None
<<<<<<< HEAD
        subset = None
=======
        slate_frame = None
>>>>>>> 56943e77
        if os.environ.get("PYPE_PUBLISH_PATHS"):
            paths = os.environ["PYPE_PUBLISH_PATHS"].split(os.pathsep)
            self.log.info("Collecting paths: {}".format(paths))
        else:
            cwd = context.get("workspaceDir", os.getcwd())
            paths = [cwd]

        for path in paths:

            self.log.info("Loading: {}".format(path))

            if path.endswith(".json"):
                # Search using .json configuration
                with open(path, "r") as f:
                    try:
                        data = json.load(f)
                    except Exception as exc:
                        self.log.error(
                            "Error loading json: "
                            "{} - Exception: {}".format(path, exc)
                        )
                        raise

                cwd = os.path.dirname(path)
                root_override = data.get("root")
                if root_override:
                    if os.path.isabs(root_override):
                        root = root_override
                    else:
                        root = os.path.join(cwd, root_override)
                else:
                    root = cwd

                if data.get("ftrack"):
                    f = data.get("ftrack")
                    os.environ["FTRACK_API_USER"] = f["FTRACK_API_USER"]
                    os.environ["FTRACK_API_KEY"] = f["FTRACK_API_KEY"]
                    os.environ["FTRACK_SERVER"] = f["FTRACK_SERVER"]

                metadata = data.get("metadata")
                if metadata:
                    session = metadata.get("session")
                    if session:
                        self.log.info("setting session using metadata")
                        api.Session.update(session)
                        os.environ.update(session)
                    instance = metadata.get("instance")
                    if instance:
                        instance_family = instance.get("family")
                        pixel_aspect = instance.get("pixelAspect", 1)
                        resolution_width = instance.get("resolutionWidth", 1920)
                        resolution_height = instance.get("resolutionHeight", 1080)
                        lut_path = instance.get("lutPath", None)
<<<<<<< HEAD
                        baked_mov_path = instance.get("bakeRenderPath")
                        subset = instance.get("subset")
=======
                        slate_frame = instance.get("slateFrame", None)
>>>>>>> 56943e77

            else:
                # Search in directory
                data = dict()
                root = path

            self.log.info("Collecting: {}".format(root))

            regex = data.get("regex")
            if baked_mov_path:
                regex = "^{}.*$".format(subset)

            if regex:
                self.log.info("Using regex: {}".format(regex))

            collections, remainder = collect(
                root=root,
                regex=regex,
                exclude_regex=data.get("exclude_regex"),
                frame_start=data.get("frameStart"),
                frame_end=data.get("frameEnd"),
            )

            self.log.info("Found collections: {}".format(collections))
            self.log.info("Found remainder: {}".format(remainder))

            fps = data.get("fps", 25)

            if data.get("user"):
                context.data["user"] = data["user"]

            # Get family from the data
            families = data.get("families", ["render"])
            if "render" not in families:
                families.append("render")
            if "ftrack" not in families:
                families.append("ftrack")
            if "write" in instance_family:
                families.append("write")

            if data.get("attachTo"):
                # we need to attach found collections to existing
                # subset version as review represenation.

                for attach in data.get("attachTo"):
                    self.log.info(
                        "Attaching render {}:v{}".format(
                            attach["subset"], attach["version"]))
                    instance = context.create_instance(
                        attach["subset"])
                    instance.data.update(
                        {
                            "name": attach["subset"],
                            "version": attach["version"],
                            "family": 'review',
                            "families": ['review', 'ftrack'],
                            "asset": data.get(
                                "asset", api.Session["AVALON_ASSET"]),
                            "stagingDir": root,
                            "frameStart": data.get("frameStart"),
                            "frameEnd": data.get("frameEnd"),
                            "fps": fps,
                            "source": data.get("source", ""),
                            "pixelAspect": pixel_aspect,
                            "resolutionWidth": resolution_width,
                            "resolutionHeight": resolution_height
                        })

                    if "representations" not in instance.data:
                        instance.data["representations"] = []

                    for collection in collections:
                        self.log.info(
                            "  - adding representation: {}".format(
                                str(collection))
                        )
                        ext = collection.tail.lstrip(".")

                        representation = {
                            "name": ext,
                            "ext": "{}".format(ext),
                            "files": list(collection),
                            "stagingDir": root,
                            "anatomy_template": "render",
                            "fps": fps,
                            "tags": ["review"],
                        }
                        instance.data["representations"].append(
                            representation)

            elif subset:
                # if we have subset - add all collections and known
                # reminder as representations

                # take out review family if mov path
                # this will make imagesequence none review
                if baked_mov_path:
                    self.log.info(
                        "Baked mov is available {}".format(
                            baked_mov_path))
                    families.append("review")

                self.log.info(
                    "Adding representations to subset {}".format(
                        subset))

                instance = context.create_instance(subset)
                data = copy.deepcopy(data)

                instance.data.update(
                    {
                        "name": subset,
                        "family": families[0],
                        "families": list(families),
                        "subset": subset,
                        "asset": data.get(
                            "asset", api.Session["AVALON_ASSET"]),
                        "stagingDir": root,
                        "frameStart": data.get("frameStart"),
                        "frameEnd": data.get("frameEnd"),
                        "fps": fps,
                        "source": data.get("source", ""),
                        "pixelAspect": pixel_aspect,
<<<<<<< HEAD
                        "resolutionWidth": resolution_width,
                        "resolutionHeight": resolution_height
=======
                        "slateFrame": slate_frame
>>>>>>> 56943e77
                    }
                )

                if "representations" not in instance.data:
                    instance.data["representations"] = []

                for collection in collections:
                    self.log.info("  - {}".format(str(collection)))

                    ext = collection.tail.lstrip(".")

                    representation = {
                        "name": ext,
                        "ext": "{}".format(ext),
                        "files": list(collection),
                        "stagingDir": root,
                        "anatomy_template": "render",
                        "fps": fps,
                        "tags": ["review"] if not baked_mov_path else [],
                    }
                    instance.data["representations"].append(
                        representation)

                # filter out only relevant mov in case baked available
                self.log.debug("__ remainder {}".format(remainder))
                if baked_mov_path:
                    remainder = [r for r in remainder
                                 if r in baked_mov_path]
                    self.log.debug("__ remainder {}".format(remainder))

                # process reminders
                for rem in remainder:
                    # add only known types to representation
                    if rem.split(".")[-1] in ['mov', 'jpg', 'mp4']:
                        self.log.info("  . {}".format(rem))
                        representation = {
                            "name": rem.split(".")[-1],
                            "ext": "{}".format(rem.split(".")[-1]),
                            "files": rem,
                            "stagingDir": root,
                            "anatomy_template": "render",
                            "fps": fps,
                            "tags": ["review"],
                        }
                    instance.data["representations"].append(
                        representation)

            else:
                # we have no subset so we take every collection and create one
                # from it
                for collection in collections:
                    instance = context.create_instance(str(collection))
                    self.log.info("Creating subset from: %s" % str(collection))

                    # Ensure each instance gets a unique reference to the data
                    data = copy.deepcopy(data)

                    # If no subset provided, get it from collection's head
                    subset = data.get("subset", collection.head.rstrip("_. "))

                    # If no start or end frame provided, get it from collection
                    indices = list(collection.indexes)
                    start = data.get("frameStart", indices[0])
                    end = data.get("frameEnd", indices[-1])

                    ext = list(collection)[0].split(".")[-1]

                    if "review" not in families:
                        families.append("review")

                    instance.data.update(
                        {
                            "name": str(collection),
                            "family": families[0],  # backwards compatibility
                            "families": list(families),
                            "subset": subset,
                            "asset": data.get(
                                "asset", api.Session["AVALON_ASSET"]),
                            "stagingDir": root,
                            "frameStart": start,
                            "frameEnd": end,
                            "fps": fps,
                            "source": data.get("source", ""),
                            "pixelAspect": pixel_aspect,
                            "resolutionWidth": resolution_width,
                            "resolutionHeight": resolution_height
                        }
                    )
                    if lut_path:
                        instance.data.update({"lutPath": lut_path})

                    instance.append(collection)
                    instance.context.data["fps"] = fps

                    if "representations" not in instance.data:
                        instance.data["representations"] = []

                    representation = {
                        "name": ext,
                        "ext": "{}".format(ext),
                        "files": list(collection),
                        "stagingDir": root,
                        "anatomy_template": "render",
                        "fps": fps,
                        "tags": ["review"],
                    }
                    instance.data["representations"].append(representation)<|MERGE_RESOLUTION|>--- conflicted
+++ resolved
@@ -100,11 +100,8 @@
         resolution_width = 1920
         resolution_height = 1080
         lut_path = None
-<<<<<<< HEAD
+        slate_frame = None
         subset = None
-=======
-        slate_frame = None
->>>>>>> 56943e77
         if os.environ.get("PYPE_PUBLISH_PATHS"):
             paths = os.environ["PYPE_PUBLISH_PATHS"].split(os.pathsep)
             self.log.info("Collecting paths: {}".format(paths))
@@ -158,12 +155,9 @@
                         resolution_width = instance.get("resolutionWidth", 1920)
                         resolution_height = instance.get("resolutionHeight", 1080)
                         lut_path = instance.get("lutPath", None)
-<<<<<<< HEAD
                         baked_mov_path = instance.get("bakeRenderPath")
                         subset = instance.get("subset")
-=======
-                        slate_frame = instance.get("slateFrame", None)
->>>>>>> 56943e77
+                        slate_frame = instance.get("slateFrame")
 
             else:
                 # Search in directory
@@ -287,12 +281,9 @@
                         "fps": fps,
                         "source": data.get("source", ""),
                         "pixelAspect": pixel_aspect,
-<<<<<<< HEAD
                         "resolutionWidth": resolution_width,
-                        "resolutionHeight": resolution_height
-=======
+                        "resolutionHeight": resolution_height,
                         "slateFrame": slate_frame
->>>>>>> 56943e77
                     }
                 )
 
