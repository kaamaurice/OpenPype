--- conflicted
+++ resolved
@@ -78,16 +78,9 @@
                 "outputDir": output_dir,
                 "ext": ext,
                 "label": label,
-<<<<<<< HEAD
-                "family": instance.data["avalonKnob"]["family"],
-                "families": [families],
+                "families": [families, 'ftrack'],
                 "startFrame": first_frame,
                 "endFrame": last_frame,
-=======
-                "families": [families, 'ftrack'],
-                "firstFrame": first_frame,
-                "lastFrame": last_frame,
->>>>>>> 4222c73f
                 "outputType": output_type,
                 "stagingDir": output_dir,
                 "colorspace": node["colorspace"].value(),
