from maya import cmds, mel
import pymel.core as pc

<<<<<<< HEAD
from avalon import api
=======
from avalon import api, io
>>>>>>> 8b6c23c3
from avalon.maya.pipeline import containerise
from avalon.maya import lib


class AudioLoader(api.Loader):
    """Specific loader of audio."""

    families = ["audio"]
    label = "Import audio."
    representations = ["wav"]
    icon = "volume-up"
    color = "orange"

    def load(self, context, name, namespace, data):
        start_frame = cmds.playbackOptions(query=True, min=True)
        sound_node = cmds.sound(
            file=context["representation"]["data"]["path"], offset=start_frame
        )
        cmds.timeControl(
            mel.eval("$tmpVar=$gPlayBackSlider"),
            edit=True,
            sound=sound_node,
            displaySound=True
        )

        asset = context["asset"]["name"]
        namespace = namespace or lib.unique_namespace(
            asset + "_",
            prefix="_" if asset[0].isdigit() else "",
            suffix="_",
        )

        return containerise(
            name=name,
            namespace=namespace,
            nodes=[sound_node],
            context=context,
            loader=self.__class__.__name__
        )

    def update(self, container, representation):
        audio_node = None
        for node in pc.PyNode(container["objectName"]).members():
            if node.nodeType() == "audio":
                audio_node = node

        assert audio_node is not None, "Audio node not found."

        path = api.get_representation_path(representation)
        audio_node.filename.set(path)
        cmds.setAttr(
            container["objectName"] + ".representation",
            str(representation["_id"]),
            type="string"
        )

<<<<<<< HEAD
=======
        # Set frame range.
        version = io.find_one({"_id": representation["parent"]})
        subset = io.find_one({"_id": version["parent"]})
        asset = io.find_one({"_id": subset["parent"]})
        audio_node.sourceStart.set(1 - asset["data"]["frameStart"])
        audio_node.sourceEnd.set(asset["data"]["frameEnd"])

>>>>>>> 8b6c23c3
    def switch(self, container, representation):
        self.update(container, representation)

    def remove(self, container):
        members = cmds.sets(container['objectName'], query=True)
        cmds.lockNode(members, lock=False)
        cmds.delete([container['objectName']] + members)

        # Clean up the namespace
        try:
            cmds.namespace(removeNamespace=container['namespace'],
                           deleteNamespaceContent=True)
        except RuntimeError:
            pass<|MERGE_RESOLUTION|>--- conflicted
+++ resolved
@@ -1,11 +1,7 @@
 from maya import cmds, mel
 import pymel.core as pc
 
-<<<<<<< HEAD
-from avalon import api
-=======
 from avalon import api, io
->>>>>>> 8b6c23c3
 from avalon.maya.pipeline import containerise
 from avalon.maya import lib
 
@@ -62,8 +58,6 @@
             type="string"
         )
 
-<<<<<<< HEAD
-=======
         # Set frame range.
         version = io.find_one({"_id": representation["parent"]})
         subset = io.find_one({"_id": version["parent"]})
@@ -71,7 +65,6 @@
         audio_node.sourceStart.set(1 - asset["data"]["frameStart"])
         audio_node.sourceEnd.set(asset["data"]["frameEnd"])
 
->>>>>>> 8b6c23c3
     def switch(self, container, representation):
         self.update(container, representation)
 
