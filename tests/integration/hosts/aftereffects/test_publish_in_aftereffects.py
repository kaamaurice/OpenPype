--- conflicted
+++ resolved
@@ -68,10 +68,7 @@
     def test_db_asserts(self, dbcon, publish_finished):
         """Host and input data dependent expected results in DB."""
         print("test_db_asserts")
-<<<<<<< HEAD
-=======
 
->>>>>>> b97d79de
         assert 2 == dbcon.count_documents({"type": "version"}), \
             "Not expected no of versions"
 
