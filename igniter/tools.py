# -*- coding: utf-8 -*-
<<<<<<< HEAD
"""Tools used in **Igniter** GUI.

Functions ``compose_url()`` and ``decompose_url()`` are the same as in
``openpype.lib`` and they are here to avoid importing OpenPype module before its
version is decided.

"""
import os
import sys
from typing import Dict, Union
=======
"""Tools used in **Igniter** GUI."""
import os
from typing import Union
>>>>>>> f9d80ef2
from urllib.parse import urlparse, parse_qs
from pathlib import Path
import platform
from typing import Optional, Iterable

import certifi
from pymongo import MongoClient
from pymongo.errors import (
    ServerSelectionTimeoutError,
    InvalidURI,
    ConfigurationError,
    OperationFailure
)
from cloudpathlib import AnyPath
from cloudpathlib.cloudpath import CloudPath, register_path_class
from cloudpathlib.client import Client, register_client_class
import dropbox
from appdirs import user_data_dir


# Hack to share url to AnyPath paths.
MODULE = sys.modules[__name__]
URL = ""


@register_path_class("file")
class FilePath(CloudPath):

    cloud_prefix: str = "file://"
    client: str = "File"

    def __init__(
        self,
        cloud_path: Union[str, "CloudPath"],
        client: Optional["Client"] = None
    ):
        super().__init__(cloud_path, client=client)

        results = urlparse(str(cloud_path))
        self.path = os.path.normpath(
            os.path.join(results.netloc, results.path)
        )
        self.path_object = AnyPath(self.path)

    def drive(self) -> str:
        """
        For example "bucket" on S3 or "container" on Azure; needs to be defined
        for each class
        """
        raise ValueError("We should not need the drive part.")

    def is_dir(self) -> bool:
        """Should be implemented without requiring a dir is downloaded"""
        return self.path_object.is_dir()

    def is_file(self) -> bool:
        """
        Should be implemented without requiring that the file is downloaded
        """
        return self.path_object.is_file()

    def mkdir(self, parents: bool = False, exist_ok: bool = False):
        """
        Should be implemented using the client API without requiring a dir is
        downloaded
        """
        raise ValueError("We should not be making any directories.")

    def touch(self):
        """
        Should be implemented using the client API to create and update
        modified time
        """
        raise ValueError("We should not be touching anything.")

    def stat(self):
        return self.path_object.stat()


@register_client_class("file")
class FileClient(Client):

    def _download_file(
        self, cloud_path: FilePath, local_path: Union[str, os.PathLike]
    ) -> Path:
        raise ValueError("We should not be downloading anything.")

    def _exists(self, cloud_path: FilePath) -> bool:
        return os.path.exists(cloud_path.path)

    def _list_dir(
        self, cloud_path: FilePath, recursive: bool
    ) -> Iterable[FilePath]:
        """List all the files and folders in a directory.
        Parameters
        ----------
        cloud_path : CloudPath
            The folder to start from.
        recursive : bool
            Whether or not to list recursively.
        """
        items = []
        for item in os.listdir(cloud_path.path):
            items.append(
                FilePath(
                    FilePath.cloud_prefix + os.path.join(cloud_path, item)
                )
            )
        return items

    def _move_file(
        self, src: FilePath, dst: FilePath, remove_src: bool = True
    ) -> FilePath:
        raise ValueError("We should not be moving anything.")

    def _remove(self, path: FilePath) -> None:
        """Remove a file or folder from the server.
        Parameters
        ----------
        path : CloudPath
            The file or folder to remove.
        """
        raise ValueError("We should not be removing anything.")

    def _upload_file(
        self, local_path: Union[str, os.PathLike], cloud_path: FilePath
    ) -> FilePath:
        raise ValueError("We should not be uploading anything.")


@register_path_class("dropbox")
class DropboxPath(CloudPath):

    cloud_prefix: str = "dropbox://"
    client: str = "Dropbox"

    def __init__(
        self,
        cloud_path: Union[str, "CloudPath"],
        client: Optional["Client"] = None
    ):
        super().__init__(cloud_path, client=client)

        path = cloud_path.replace(self.cloud_prefix, "")
        # Root folder needs to be empty string rather than "/".
        if path == "":
            self.path = path
        else:
            self.path = "/" + path

    def drive(self) -> str:
        """
        For example "bucket" on S3 or "container" on Azure; needs to be defined
        for each class
        """
        raise ValueError("We should not need the drive part.")

    def is_dir(self) -> bool:
        """Should be implemented without requiring a dir is downloaded"""
        return self.client._is_file_or_dir(self) == "dir"

    def is_file(self) -> bool:
        """
        Should be implemented without requiring that the file is downloaded
        """
        return self.client._is_file_or_dir(self) == "file"

    def mkdir(self, parents: bool = False, exist_ok: bool = False):
        """
        Should be implemented using the client API without requiring a dir is
        downloaded
        """
        raise ValueError("We should not be making any directories.")

    def touch(self):
        """
        Should be implemented using the client API to create and update
        modified time
        """
        raise ValueError("We should not be touching anything.")

    def stat(self):
        metadata = self.client._get_metadata(self)

        if metadata is None:
            raise NotImplementedError(
                f"No stats available for {self}; it may be a directory or not "
                "exist."
            )

        return os.stat_result(
            (
                None,  # mode
                None,  # ino
                self.cloud_prefix,  # dev,
                None,  # nlink,
                None,  # uid,
                None,  # gid,
                metadata.size,  # size,
                None,  # atime,
                int(metadata.client_modified.strftime('%Y%m%d')),  # mtime,
                None,  # ctime,
            )
        )

    def resolve(self):
        # Casting the local cached path to Path object to return.
        return AnyPath(self.fspath)


@register_client_class("dropbox")
class DropboxClient(Client):

    def __init__(
        self,
        local_cache_dir: Optional[Union[str, os.PathLike]] = None
    ):

        system_settings = get_openpype_system_settings(MODULE.URL)
        self.client = dropbox.Dropbox(
            system_settings["modules"]["dropbox"]["token"]
        )
        super().__init__(local_cache_dir=get_user_data_dir())

    def _get_metadata(self, cloud_path: DropboxPath) -> Optional[int]:
        # If the path is empty, this means the root directory.
        if cloud_path.path == "":
            return None

        entry = self.client.files_get_metadata(cloud_path.path)

        if isinstance(entry, dropbox.files.FileMetadata):
            return entry

        return None

    def _is_file_or_dir(self, cloud_path: DropboxPath) -> Optional[str]:
        # Empty path means the root directory.
        if cloud_path.path == "":
            self.client.files_list_folder(path=cloud_path.path)
            return "dir"

        entry = self.client.files_get_metadata(cloud_path.path)

        if isinstance(entry, dropbox.files.FolderMetadata):
            return "dir"
        elif isinstance(entry, dropbox.files.FileMetadata):
            return "file"
        else:
            return None

    def _download_file(
        self, cloud_path: DropboxPath, local_path: Union[str, os.PathLike]
    ) -> Path:
        self.client.files_download_to_file(local_path, cloud_path.path)
        return local_path

    def _exists(self, cloud_path: DropboxPath) -> bool:
        # If the path is empty, this means the root directory.
        if cloud_path.path == "":
            try:
                self.client.files_list_folder(path=cloud_path.path)
                return True
            except Exception as e:
                print("Could not access dropbox: {}".format(e))
                return False

        try:
            self.client.files_get_metadata(cloud_path.path)
            return True
        except Exception as e:
            print("Could not access dropbox: {}".format(e))
            return False

    def _list_dir(
        self, cloud_path: DropboxPath, recursive: bool
    ) -> Iterable[FilePath]:
        """List all the files and folders in a directory.
        Parameters
        ----------
        cloud_path : CloudPath
            The folder to start from.
        recursive : bool
            Whether or not to list recursively.
        """
        items = []
        cursor = self.client.files_list_folder(path=cloud_path.path)
        prefix = DropboxPath.cloud_prefix
        for entry in cursor.entries:
            items.append(
                DropboxPath(prefix + os.path.join(cloud_path.path, entry.name))
            )
        return items

    def _move_file(
        self, src: DropboxPath, dst: DropboxPath, remove_src: bool = True
    ) -> FilePath:
        raise ValueError("We should not be moving anything.")

    def _remove(self, path: DropboxPath) -> None:
        """Remove a file or folder from the server.
        Parameters
        ----------
        path : CloudPath
            The file or folder to remove.
        """
        raise ValueError("We should not be removing anything.")

    def _upload_file(
        self, local_path: Union[str, os.PathLike], cloud_path: DropboxPath
    ) -> FilePath:
        raise ValueError("We should not be uploading anything.")


def should_add_certificate_path_to_mongo_url(mongo_url):
    """Check if should add ca certificate to mongo url.

    Since 30.9.2021 cloud mongo requires newer certificates that are not
    available on most of workstation. This adds path to certifi certificate
    which is valid for it. To add the certificate path url must have scheme
    'mongodb+srv' or has 'ssl=true' or 'tls=true' in url query.
    """
    parsed = urlparse(mongo_url)
    query = parse_qs(parsed.query)
    lowered_query_keys = set(key.lower() for key in query.keys())
    add_certificate = False
    # Check if url 'ssl' or 'tls' are set to 'true'
    for key in ("ssl", "tls"):
        if key in query and "true" in query["ssl"]:
            add_certificate = True
            break

    # Check if url contains 'mongodb+srv'
    if not add_certificate and parsed.scheme == "mongodb+srv":
        add_certificate = True

    # Check if url does already contain certificate path
    if add_certificate and "tlscafile" in lowered_query_keys:
        add_certificate = False
    return add_certificate


def validate_mongo_connection(cnx: str) -> (bool, str):
    """Check if provided mongodb URL is valid.

    Args:
        cnx (str): URL to validate.

    Returns:
        (bool, str): True if ok, False if not and reason in str.

    """
    parsed = urlparse(cnx)
    if parsed.scheme not in ["mongodb", "mongodb+srv"]:
        return False, "Not mongodb schema"

    kwargs = {
        "serverSelectionTimeoutMS": 2000
    }
    # Add certificate path if should be required
    if should_add_certificate_path_to_mongo_url(cnx):
        kwargs["ssl_ca_certs"] = certifi.where()

    try:
        client = MongoClient(cnx, **kwargs)
        client.server_info()
        with client.start_session():
            pass
        client.close()
    except ServerSelectionTimeoutError as e:
        return False, f"Cannot connect to server {cnx} - {e}"
    except ValueError:
        return False, f"Invalid port specified {parsed.port}"
    except (ConfigurationError, OperationFailure, InvalidURI) as exc:
        return False, str(exc)
    else:
        return True, "Connection is successful"


def validate_mongo_string(mongo: str) -> (bool, str):
    """Validate string if it is mongo url acceptable by **Igniter**..

    Args:
        mongo (str): String to validate.

    Returns:
        (bool, str):
            True if valid, False if not and in second part of tuple
            the reason why it failed.

    """
    if not mongo:
        return True, "empty string"
    return validate_mongo_connection(mongo)


def validate_path_string(path: str) -> (bool, str):
    """Validate string if it is path to OpenPype repository.

    Args:
        path (str): Path to validate.


    Returns:
        (bool, str):
            True if valid, False if not and in second part of tuple
            the reason why it failed.

    """
    if not path:
        return False, "empty string"

    if not Path(path).exists():
        return False, "path doesn't exists"

    if not Path(path).is_dir():
        return False, "path is not directory"

    return True, "valid path"


def get_openpype_system_settings(url: str) -> dict:
    """Load system settings from Mongo database.

    We are loading data from database `openpype` and collection `settings`.
    There we expect document type `system_settings`.

    Args:
        url (str): MongoDB url.

    Returns:
        dict: With settings data. Empty dictionary is returned if not found.
    """
    kwargs = {}
    if should_add_certificate_path_to_mongo_url(url):
        kwargs["ssl_ca_certs"] = certifi.where()

    try:
        # Create mongo connection
        client = MongoClient(url, **kwargs)
        # Access settings collection
        col = client["openpype"]["settings"]
        # Query global settings
        settings = col.find_one({"type": "system_settings"}) or {}
        # Close Mongo connection
        client.close()

    except Exception:
        # TODO log traceback or message
        return {}

    return settings.get("data") or {}


def get_openpype_global_settings(url: str) -> dict:
    """Load global settings from Mongo database.

    We are loading data from database `openpype` and collection `settings`.
    There we expect document type `global_settings`.

    Args:
        url (str): MongoDB url.

    Returns:
        dict: With settings data. Empty dictionary is returned if not found.
    """
    kwargs = {}
    if should_add_certificate_path_to_mongo_url(url):
        kwargs["ssl_ca_certs"] = certifi.where()

    try:
        # Create mongo connection
        client = MongoClient(url, **kwargs)
        # Access settings collection
        col = client["openpype"]["settings"]
        # Query global settings
        global_settings = col.find_one({"type": "global_settings"}) or {}
        # Close Mongo connection
        client.close()

    except Exception:
        # TODO log traceback or message
        return {}

    return global_settings.get("data") or {}


def get_openpype_path_from_db(url: str) -> Union[str, None]:
    """Get OpenPype path from global settings.

    Args:
        url (str): mongodb url.

    Returns:
        path to OpenPype or None if not found
    """
    global_settings = get_openpype_global_settings(url)
    paths = (
        global_settings
        .get("openpype_path", {})
        .get(platform.system().lower())
    ) or []
    # For cases when `openpype_path` is a single path
    if paths and isinstance(paths, str):
        paths = [paths]

    # Hack to share url to AnyPath paths.
    MODULE.URL = url

    # Loop over paths and return only existing
    for path in paths:
        if AnyPath(path).exists():
            return path

    # If no paths exist then the user might be using an outdated version, so
    # we need to inform them.
    if paths:
        if os.getenv("OPENPYPE_HEADLESS_MODE"):
            print(
                "Could not find any paths that in exsits in: {}".format(paths)
            )
            sys.exit(1)

        from Qt import QtWidgets

        app = QtWidgets.QApplication(sys.argv)
        message_box = QtWidgets.QMessageBox()
        message_box.setText(
            "Could not fetch updates from {}.\nFalling back to local version."
            "\nPlease contact support.".format(paths)
        )
        message_box.setStandardButtons(QtWidgets.QMessageBox.Ok)
        message_box.setDefaultButton(QtWidgets.QMessageBox.Ok)
        message_box.setIcon(message_box.Icon.Critical)
        message_box.setWindowTitle("Error!")
        message_box.setStyleSheet(load_stylesheet())
        message_box.show()
        app.exec_()

    return None


def load_stylesheet() -> str:
    """Load css style sheet.

    Returns:
        str: content of the stylesheet

    """
    stylesheet_path = Path(__file__).parent.resolve() / "stylesheet.css"

    return stylesheet_path.read_text()


def get_user_data_dir():
    """Convenience method for centralize the user data directory path"""

    vendor = "pypeclub"
    app = "openpype"
    return AnyPath(user_data_dir(app, vendor))<|MERGE_RESOLUTION|>--- conflicted
+++ resolved
@@ -1,20 +1,8 @@
 # -*- coding: utf-8 -*-
-<<<<<<< HEAD
-"""Tools used in **Igniter** GUI.
-
-Functions ``compose_url()`` and ``decompose_url()`` are the same as in
-``openpype.lib`` and they are here to avoid importing OpenPype module before its
-version is decided.
-
-"""
+"""Tools used in **Igniter** GUI."""
 import os
 import sys
-from typing import Dict, Union
-=======
-"""Tools used in **Igniter** GUI."""
-import os
 from typing import Union
->>>>>>> f9d80ef2
 from urllib.parse import urlparse, parse_qs
 from pathlib import Path
 import platform
